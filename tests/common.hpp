--- conflicted
+++ resolved
@@ -18,11 +18,7 @@
 #include <crab/domains/apron_domains.hpp>                      
 #include <crab/domains/dis_intervals.hpp>
 #include <crab/domains/term_equiv.hpp>
-<<<<<<< HEAD
-#include <crab/domains/combined_domains.hpp>                      
 #include <crab/domains/array_sparse_graph.hpp>                      
-=======
->>>>>>> f7d25b54
 #include <crab/domains/array_smashing.hpp>
 #include <crab/domains/nullity.hpp>                      
 #include <crab/domains/combined_domains.hpp>                      
@@ -79,12 +75,7 @@
     typedef term_domain<term::TDomInfo<z_number, varname_t, sdbm_domain_t> > term_dbm_t;
     typedef term_domain<term::TDomInfo<z_number, varname_t, dis_interval_domain_t> > term_dis_int_t;
     typedef reduced_numerical_domain_product2<term_dis_int_t, sdbm_domain_t> num_domain_t; 
-<<<<<<< HEAD
-    // Array domains
-    typedef array_sparse_graph_domain<sdbm_domain_t, interval_domain_t> array_sgraph_domain_t;
-    typedef array_smashing<dis_interval_domain_t> array_smashing_t;
-=======
->>>>>>> f7d25b54
+    //typedef array_sparse_graph_domain<sdbm_domain_t, interval_domain_t> array_sgraph_domain_t;
     // Pointer domains
     typedef nullity_domain< z_number, varname_t > nullity_domain_t;
     // Numerical x pointer domains
