--- conflicted
+++ resolved
@@ -104,11 +104,7 @@
 	  if (checker->is_interesting(bb)) {
 	    crab::ScopedCrabStats __st__("Checker." + checker->get_property_name());
 	    abs_dom_t inv = m_analyzer[bb.label()];
-<<<<<<< HEAD
-	    boost::shared_ptr<abs_tr_t> abs_tr = m_analyzer.get_abs_transformer(std::move(inv));
-=======
-	    std::shared_ptr<abs_tr_t> abs_tr = m_analyzer.get_abs_transformer(&inv);
->>>>>>> 0adad97d
+	    std::shared_ptr<abs_tr_t> abs_tr = m_analyzer.get_abs_transformer(std::move(inv));
 	    // propagate forward the invariants from the block entry 
 	    // while checking the property
 	    checker->set(&*abs_tr, safe_assertions);
@@ -160,11 +156,7 @@
           for (auto checker: this->m_checkers) {
             crab::ScopedCrabStats __st__("Checker." + checker->get_property_name());
             abs_dom_t inv = m_analyzer.get_pre(cfg, bb.label());
-<<<<<<< HEAD
-	    boost::shared_ptr<abs_tr_t> abs_tr = m_analyzer.get_abs_transformer(std::move(inv));
-=======
-	    std::shared_ptr<abs_tr_t> abs_tr = m_analyzer.get_abs_transformer(&inv);
->>>>>>> 0adad97d
+	    std::shared_ptr<abs_tr_t> abs_tr = m_analyzer.get_abs_transformer(std::move(inv));
             // propagate forward the invariants from the block entry 
             // while checking the property
             checker->set(&*abs_tr, safe_assertions);
