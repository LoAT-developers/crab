#pragma once

/*
 * Factories for variable names. The key feature of a variable name is
 * that it can be indexed in a datastructure such as patricia trees by
 * providing the method index().
 */

#include <crab/support/debug.hpp>
#include <crab/support/os.hpp>
#include <crab/types/indexable.hpp>

#include <boost/optional.hpp>
#include <boost/range/iterator_range.hpp>

#include <functional>
#include <limits>
#include <map>
#include <memory>
#include <unordered_map>
#include <vector>

namespace crab {

/* T is the template parameter of var_factory_impl::variable_factory */
template <typename T> class variable_name_traits {
public:
  static std::string to_string(T varname);
};

namespace var_factory_impl {

template <typename T> class variable_factory;

template <class T> class indexed_varname : public indexable {
  template <typename Any> friend class variable_factory;

  using this_type = indexed_varname<T>;
  using variable_factory_t = variable_factory<T>;

  boost::optional<T> m_s;
  ikos::index_t m_id;
  // optional string name associated with m_id if m_s is boost::none
  std::shared_ptr<std::string> m_name;
  variable_factory_t *m_vfac;

  indexed_varname() = delete;
  // first constructor
  indexed_varname(ikos::index_t id, variable_factory_t *vfac,
                  std::string name = "")
      : m_s(boost::none), m_id(id),
        m_name(name == "" ? nullptr : std::make_shared<std::string>(name)),
        m_vfac(vfac) {}
  // second constructor
  indexed_varname(T s, ikos::index_t id, variable_factory_t *vfac)
      : m_s(s), m_id(id), m_name(nullptr), m_vfac(vfac) {}

  std::string rename(const std::string &s) const {
    auto it = m_vfac->get_renaming_map().find(s);
    if (it != m_vfac->get_renaming_map().end()) {
      return it->second;
    } else {
      return s;
    }
  }

public:
  indexed_varname(const this_type &is) = default;
  indexed_varname(this_type &&is) = default;
  ~indexed_varname() = default;
  this_type &operator=(const this_type &is) = default;
  this_type &operator=(this_type &&is) = default;

  virtual ikos::index_t index() const override { return m_id; }

  std::string str() const {
    if (m_s) {
      return rename(crab::variable_name_traits<T>::to_string(*m_s));
    } else if (m_name && (*m_name != "")) {
      return rename(*m_name);
    } else {
      // unlikely prefix
      return rename("@V_" + std::to_string(m_id));
    }
  }

  boost::optional<T> get() const { return m_s; }

  variable_factory_t &get_var_factory() { return *m_vfac; }

  bool operator<(const this_type &s) const { return (m_id < s.m_id); }

  bool operator==(const this_type &s) const { return (m_id == s.m_id); }

<<<<<<< HEAD
    friend crab_os &operator<<(crab_os &o, const indexed_varname &s) {
      s.write(o);
      return o;
    }
=======
  virtual void write(crab_os &o) const override { o << str(); }
>>>>>>> d5b0783b

  size_t hash() const {
    std::hash<ikos::index_t> hasher;
    return hasher(index());
  }
  
  friend crab_os &operator<<(crab_os &o, const this_type &s) {
    s.write(o);
    return o;
  }

};
// used by boost::hash_combine (no std::hash_combine in C+11)  
//template <typename T>
//inline std::size_t hash_value(const crab::var_factory_impl::indexed_varname<T>&v) {
//  return v.hash();
//}  
} // end namespace var_factory_impl
} // end namespace crab

namespace std {
template <typename T> struct hash<crab::var_factory_impl::indexed_varname<T>> {
  size_t operator()(
      const typename crab::var_factory_impl::indexed_varname<T> &v) const {
    return v.hash();
  }
};
} // end namespace std

namespace crab {
namespace var_factory_impl {

// This variable factory (it's actually a factory of
// indexed_varname's) creates a new indexed_variable associated to an
// element of type T if provided. It can also create indexed_varname's
// that are not associated to an element of type T. We call them
// shadow variables.
//
// The factory uses a counter of type index_t to generate variable
// id's that always increases.
template <class T> class variable_factory {
  using variable_factory_t = variable_factory<T>;
  using t_map_t = std::unordered_map<T, indexed_varname<T>>;
  using shadow_map_t =
      std::unordered_map<indexed_varname<T>,
                         std::map<std::string, indexed_varname<T>>>;
  // global counter to generate indexes
  ikos::index_t m_next_id;
  // (cached) indexed_varname's associated with a T-instance.
  t_map_t m_map;
  // (non-cached) fresh indexed_varname's.
  std::vector<indexed_varname<T>> m_shadow_vars;
  // (cached) indexed_varname's associated with another indexed_varname.
  shadow_map_t m_shadow_map;
  mutable std::unordered_map<std::string, std::string> m_renaming_map;

  ikos::index_t get_and_increment_id(void) {
    if (m_next_id == std::numeric_limits<ikos::index_t>::max()) {
      CRAB_ERROR("Reached limit of ", std::numeric_limits<ikos::index_t>::max(),
                 " variables");
    }
    ikos::index_t res = m_next_id;
    ++m_next_id;
    return res;
  }

public:
  using varname_t = indexed_varname<T>;

  variable_factory() : m_next_id(1) {}

  virtual ~variable_factory() = default;

  variable_factory(ikos::index_t start_id) : m_next_id(start_id) {}

  variable_factory(const variable_factory_t &o) = delete;

  variable_factory_t &operator=(const variable_factory_t &o) = delete;

  virtual varname_t operator[](T s) {
    auto it = m_map.find(s);
    if (it == m_map.end()) {
      varname_t iv(s, get_and_increment_id(), this);
      m_map.insert({s, iv});
      return iv;
    } else {
      return it->second;
    }
  }

  // Generate a fresh indexed_varname's without being associated with
  // a particular instance of T.
  //
  // If you are an abstract domain then do not use it unless strictly
  // necessary because it can produce an unbounded number of
  // indexed_varname objects.
  virtual varname_t get(std::string name = "") {
    varname_t iv(get_and_increment_id(), this, name);
    m_shadow_vars.push_back(iv);
    return iv;
  }

  // API for abstract domains
  //
  // Create a fresh indexed_varname associated to var.
  // Given the same var and name it always return the same indexed_varname.
  // The returned indexed_varname's name is var's name concatenated with name.
  virtual varname_t get(const varname_t &var, std::string name) {
    auto it = m_shadow_map.find(var);
    if (it == m_shadow_map.end()) {
      varname_t iv(get_and_increment_id(), this, var.str() + name);
      std::map<std::string, varname_t> named_shadows;
      named_shadows.insert({name, iv});
      m_shadow_map.insert({var, named_shadows});
      return iv;
    } else {
      std::map<std::string, varname_t> &named_shadows = it->second;
      auto nit = named_shadows.find(name);
      if (nit != named_shadows.end()) {
        return nit->second;
      } else {
        varname_t iv(get_and_increment_id(), this, var.str() + name);
        named_shadows.insert({name, iv});
        return iv;
      }
    }
  }

  // Allow temporary renaming for pretty printing
  void add_renaming_map(
      const std::unordered_map<std::string, std::string> &smap) const {
    clear_renaming_map();
    m_renaming_map.insert(smap.begin(), smap.end());
  }

  void clear_renaming_map() const { m_renaming_map.clear(); }

  const std::unordered_map<std::string, std::string> &get_renaming_map() const {
    return m_renaming_map;
  }

  // return all the non-T variables created by the factory.  
  virtual std::vector<varname_t> get_shadow_vars() const {
    std::vector<varname_t> out(m_shadow_vars.begin(), m_shadow_vars.end());
    for (auto &kv_ : m_shadow_map) {
      for (auto &kv : kv_.second) {
        out.push_back(varname_t(kv.second));
      }
    }
    return out;
  }
};

//! Specialized factory for strings
class str_variable_factory : public variable_factory<std::string> {
  using variable_factory_t = variable_factory<std::string>;

public:
  using varname_t = typename variable_factory_t::varname_t;

  str_variable_factory() : variable_factory_t() {}
};

inline int fresh_colour(int col_x, int col_y) {
  switch (col_x) {
  case 0:
    return col_y == 1 ? 2 : 1;
  case 1:
    return col_y == 0 ? 2 : 0;
  case 2:
    return col_y == 0 ? 1 : 0;
  default:
    CRAB_ERROR("Unreachable");
  }
}

//! Three-coloured variable allocation. So the number of variables
//  is bounded by 3|Tbl|, rather than always increasing.
class str_var_alloc_col {
  static const char **col_prefix;

  // Ideally, str_var_alloc_col should inherit from
  // str_variable_factory.  However, we need public copy constructors
  // for str_var_alloc_col. The hack here is to have vfac as a global
  // factory that all str_var_alloc_col's share.
  static str_variable_factory &get_vfac() {
    static str_variable_factory vfac;
    return vfac;
  }

public:
  using varname_t = str_variable_factory::varname_t;

  str_var_alloc_col() : colour(0), next_id(0) {}

  str_var_alloc_col(const str_var_alloc_col &o)
      : colour(o.colour), next_id(o.next_id) {}

  str_var_alloc_col(const str_var_alloc_col &x, const str_var_alloc_col &y)
      : colour(fresh_colour(x.colour, y.colour)), next_id(0) {
    assert(colour != x.colour);
    assert(colour != y.colour);
  }

  str_var_alloc_col &operator=(const str_var_alloc_col &x) {
    if (this != &x) {
      colour = x.colour;
      next_id = x.next_id;
    }
    return *this;
  }

  str_variable_factory::varname_t next() {
    std::string v = col_prefix[colour] + std::to_string(next_id++);
    return get_vfac()[v];
  }

  void add_renaming_map(
      const std::unordered_map<std::string, std::string> &smap) const {
    get_vfac().add_renaming_map(smap);
  }

  void clear_renaming_map() const { get_vfac().clear_renaming_map(); }

protected:
  int colour;
  ikos::index_t next_id;
};

//// The type ikos::index_t cannot be used directly as varname_t. We
//// need a wrapper that implements index() function.
// //! Specialized factory for integers
// class int_variable_factory {
// public:
//   using varname_t = ikos::index_t;
//   int_variable_factory() {}
//   int_variable_factory(const int_variable_factory &o) = delete;
//   int_variable_factory &operator=(const int_variable_factory &o) = delete;
//   varname_t operator[](ikos::index_t v) { return v; }
// };
// class int_var_alloc_col {
// public:
//   using varname_t = ikos::index_t;
//   static int_variable_factory vfac;
//   int_var_alloc_col() : colour(0), next_id(0) {}
//   int_var_alloc_col(const int_var_alloc_col &o)
//       : colour(o.colour), next_id(o.next_id) {}
//   int_var_alloc_col(const int_var_alloc_col &x, const int_var_alloc_col &y)
//       : colour(fresh_colour(x.colour, y.colour)), next_id(0) {
//     assert(colour != x.colour);
//     assert(colour != y.colour);
//   }
//   int_var_alloc_col &operator=(const int_var_alloc_col &x) {
//     colour = x.colour;
//     next_id = x.next_id;
//     return *this;
//   }
//   int_variable_factory::varname_t next() {
//     ikos::index_t id = next_id++;
//     return 3 * id + colour;
//   }
// protected:
//   int colour;
//   ikos::index_t next_id;
// };

} // end namespace var_factory_impl
} // end namespace crab<|MERGE_RESOLUTION|>--- conflicted
+++ resolved
@@ -92,14 +92,7 @@
 
   bool operator==(const this_type &s) const { return (m_id == s.m_id); }
 
-<<<<<<< HEAD
-    friend crab_os &operator<<(crab_os &o, const indexed_varname &s) {
-      s.write(o);
-      return o;
-    }
-=======
   virtual void write(crab_os &o) const override { o << str(); }
->>>>>>> d5b0783b
 
   size_t hash() const {
     std::hash<ikos::index_t> hasher;
