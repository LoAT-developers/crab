--- conflicted
+++ resolved
@@ -1741,29 +1741,22 @@
        inv.project (boost::make_iterator_range (it, end));
      }
  
-<<<<<<< HEAD
-    template <typename Info, typename VariableName>
-    void expand (term_domain<Info>& inv, VariableName x, VariableName new_x) {
-      inv.expand (x, new_x);
-    }
-  
-    template <typename Info>
-    void normalize (term_domain<Info>& inv) {
-      inv.normalize ();
-    }
-
-    template <typename VariableName, typename Info, typename NumDomain>
-    void push (const VariableName& x, term_domain<Info> from, NumDomain& to) {
-      from.push (x, to);
-    }
-  
-  } // namespace domain_traits
-=======
      static void expand (term_domain_t& inv, VariableName x, VariableName new_x) {
        inv.expand (x, new_x);
      }
    };
->>>>>>> 2b359f06
+
+    template<typename Info, typename Domain>
+    class product_domain_traits<term_domain<Info>, Domain> {
+     public:
+      
+      typedef typename Domain::varname_t varname_t;
+      typedef term_domain<Info> term_domain_t;
+      
+      static void push (const varname_t& x, term_domain_t from, Domain& to){
+        from.push (x, to);
+      }
+    };
 
   }// namespace domains
 } // namespace crab
