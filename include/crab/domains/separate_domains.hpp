--- conflicted
+++ resolved
@@ -75,11 +75,7 @@
 
 public:
   class join_op : public binary_op_t {
-<<<<<<< HEAD
-    virtual std::pair<bool, boost::optional<Value>> apply(Value x, Value y) override {
-=======
     virtual std::pair<bool, boost::optional<Value>> apply(const Value &x, const Value &y) override {
->>>>>>> d5b0783b
       Value z = x.operator|(y);
       if (z.is_top()) {
         return {false, boost::optional<Value>()};
@@ -94,11 +90,7 @@
   }; // class join_op
 
   class widening_op : public binary_op_t {
-<<<<<<< HEAD
-    virtual std::pair<bool, boost::optional<Value>> apply(Value x, Value y) override {
-=======
     virtual std::pair<bool, boost::optional<Value>> apply(const Value &x, const Value &y) override {
->>>>>>> d5b0783b
       Value z = x.operator||(y);
       if (z.is_top()) {
         return {false, boost::optional<Value>()};
@@ -120,11 +112,7 @@
   public:
     widening_thresholds_op(const Thresholds &ts) : m_ts(ts) {}
 
-<<<<<<< HEAD
-    virtual std::pair<bool, boost::optional<Value>> apply(Value x, Value y) override {
-=======
     virtual std::pair<bool, boost::optional<Value>> apply(const Value &x, const Value &y) override {
->>>>>>> d5b0783b
       Value z = x.widening_thresholds(y, m_ts);
       if (z.is_top()) {
         return {false, boost::optional<Value>()};
@@ -140,11 +128,7 @@
   }; // class widening_thresholds_op
 
   class meet_op : public binary_op_t {
-<<<<<<< HEAD
-    virtual std::pair<bool, boost::optional<Value>> apply(Value x, Value y) override {
-=======
     virtual std::pair<bool, boost::optional<Value>> apply(const Value &x, const Value &y) override {
->>>>>>> d5b0783b
       Value z = x.operator&(y);
       if (z.is_bottom()) {
         return {true, boost::optional<Value>()};
@@ -160,11 +144,7 @@
   }; // class meet_op
 
   class narrowing_op : public binary_op_t {
-<<<<<<< HEAD
-    virtual std::pair<bool, boost::optional<Value>> apply(Value x, Value y) override {
-=======
     virtual std::pair<bool, boost::optional<Value>> apply(const Value &x, const Value &y) override {
->>>>>>> d5b0783b
       Value z = x.operator&&(y);
       if (z.is_bottom()) {
         return {true, boost::optional<Value>()};
@@ -180,11 +160,7 @@
   }; // class narrowing_op
 
   class domain_po : public partial_order_t {
-<<<<<<< HEAD
-    virtual bool leq(Value x, Value y) override {
-=======
     virtual bool leq(const Value &x, const Value &y) override {
->>>>>>> d5b0783b
       return x.operator<=(y);
     }
 
