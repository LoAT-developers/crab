/*******************************************************************************
 * Adaptive array domain
 *
 * Initially, an array is modeled by mapping sequences of consecutive
 * bytes (segments) to cells. A cell is pair <offset, size> where:
 *
 * - offset is an unsigned number
 * - size is an unsigned number
 *
 * A cell, when associated to an array A, is mapped to a scalar
 * variable in the base domain representing the byte contents of the
 * array segment A[offset,...,offset+size-1]
 *
 * The domain is general enough to represent any possible sequence of
 * consecutive bytes including sequences of bytes starting at the same
 * offsets but different sizes, overlapping sequences starting at
 * different offsets, etc.
 *
 * However, the domain only keeps track precisely of all bytes
 * contents as long as array writes use constant indexes. If an array
 * write with a non-constant index occurs then the array is _smashed_
 * into a single summarized variable. After that, all array writes are
 * modeled as weak updates but we still ensure that the number of
 * accessed bytes and the offset are consistent with previous array
 * accesses.
 ******************************************************************************/

#pragma once

#include <crab/domains/abstract_domain.hpp>
#include <crab/domains/abstract_domain_params.hpp>
#include <crab/domains/abstract_domain_specialized_traits.hpp>
#include <crab/domains/array_smashing.hpp>
#include <crab/domains/interval.hpp>
#include <crab/domains/patricia_trees.hpp>
#include <crab/support/debug.hpp>
#include <crab/support/stats.hpp>
#include <crab/types/indexable.hpp>

#include <algorithm>
#include <functional>
#include <set>
#include <unordered_map>
#include <vector>

#include <boost/optional.hpp>

namespace crab {
namespace domains {

// forward declaration
template <typename Domain> class array_adaptive_domain;

namespace array_adaptive_impl {

// Trivial constant propagation lattice
class cp_domain_t {
  using bound_t = ikos::bound<ikos::z_number>;

  bool m_is_bottom;
  bound_t m_val;

  void set_to_top();

  void set_to_bot();

  cp_domain_t(bool is_bottom);

public:
  cp_domain_t();

  cp_domain_t(int64_t sz);

  cp_domain_t(const ikos::interval<ikos::z_number> &sz);

  bool is_top() const;

  bool is_bottom() const;

  bool is_zero() const; 

  bool is_negative() const; 

  bound_t val() const;

  boost::optional<uint64_t> get_uint64_val() const;

  static cp_domain_t bottom();

  static cp_domain_t top();

  bool operator==(const cp_domain_t &o) const;

  bool operator<=(const cp_domain_t &o) const;

  void operator|=(const cp_domain_t &o);

  cp_domain_t operator|(const cp_domain_t &o) const;

  cp_domain_t operator&(const cp_domain_t &o) const;

  cp_domain_t operator||(const cp_domain_t &o) const;

  cp_domain_t operator&&(const cp_domain_t &o) const;

  void write(crab_os &o) const;
};

// forward declaration
class offset_map;

/*
 * Wrapper for using ikos::index_t as patricia_tree keys
 */
class offset_t : public indexable {
  ikos::index_t m_val;

public:
  explicit offset_t(ikos::index_t v);

  virtual ikos::index_t index() const override;

  size_t hash() const;

  bool operator<(const offset_t &o) const;

  bool operator==(const offset_t &o) const;

  bool operator!=(const offset_t &o) const;

  offset_t operator%(const offset_t &o) const;

  offset_t operator-(const offset_t &o) const;

  bool is_negative() const;

  bool is_zero() const;

  virtual void write(crab::crab_os &o) const override;

  friend crab::crab_os &operator<<(crab::crab_os &o, const offset_t &v) {
    v.write(o);
    return o;
  }
};

/*
 *  A synthetic cell is used to give a symbolic name to the byte
 *  contents of some array segment represented by
 *
 *     [m_offset, m_offset+1,...,m_offset+m_size-1]
 *
 */
class cell_t {
private:
  friend class offset_map_t;
  using interval_t = ikos::interval<ikos::z_number>;
  offset_t m_offset;
  uint64_t m_size;
  //// Boolean flag to indicate if the cell has been removed.  When
  //// smashing is enabled we need to know which cells have been
  //// created and join them regardless whether they have been removed
  //// or not. If this flag is enabled then overlap and
  //// symbolic_overlap pretend the cell does not exist and return
  //// always false but the cell is not destroyed.
  bool m_removed;

  // Only offset_map class can create cells
  cell_t();

  cell_t(offset_t offset, uint64_t size);

  static interval_t to_interval(const offset_t o, uint64_t size);

  interval_t to_interval() const;

public:
  bool is_null() const;

  offset_t get_offset() const;

  size_t get_size() const;

  cell_t clone(void) const;

  void mark_as_removed(bool v);

  bool is_removed(void) const;

  size_t hash() const;

  // inclusion test
  bool operator<=(const cell_t &o) const;

  bool operator==(const cell_t &o) const;

  bool operator<(const cell_t &o) const;

  // Return true if [o, o+size) definitely overlaps with the cell,
  // where o is a constant expression.
  bool overlap(const offset_t &o, uint64_t size) const;

  // Return true if [symb_lb, symb_ub] may overlap with the cell,
  // where symb_lb and symb_ub are not constant expressions.
  template <typename Dom>
  bool symbolic_overlap(const typename Dom::linear_expression_t &symb_lb,
                        const typename Dom::linear_expression_t &symb_ub,
                        const Dom &dom) const {
    if (m_removed)
      return false;

    using linear_expression_t = typename Dom::linear_expression_t;

    interval_t x = to_interval();
    assert(x.lb().is_finite());
    assert(x.ub().is_finite());
    linear_expression_t lb(*(x.lb().number()));
    linear_expression_t ub(*(x.ub().number()));

    CRAB_LOG("array-adaptive-overlap", Dom tmp(dom);
             linear_expression_t tmp_symb_lb(symb_lb);
             linear_expression_t tmp_symb_ub(symb_ub);
             crab::outs() << "**Checking if " << *this
                          << " overlaps with symbolic "
                          << "[" << tmp_symb_lb << "," << tmp_symb_ub << "]"
                          << " with abstract state=" << tmp << "\n";);

    Dom tmp1(dom);
    tmp1 += (lb >= symb_lb);
    tmp1 += (lb <= symb_ub);
    if (!tmp1.is_bottom()) {
      CRAB_LOG("array-adaptive-overlap", crab::outs() << "\tyes.\n";);
      return true;
    }

    Dom tmp2(dom);
    tmp2 += (ub >= symb_lb);
    tmp2 += (ub <= symb_ub);
    if (!tmp2.is_bottom()) {
      CRAB_LOG("array-adaptive-overlap", crab::outs() << "\tyes.\n";);
      return true;
    }

    CRAB_LOG("array-adaptive-overlap", crab::outs() << "\tno.\n";);
    return false;
  }

  void write(crab::crab_os &o) const;

  friend crab::crab_os &operator<<(crab::crab_os &o, const cell_t &c) {
    c.write(o);
    return o;
  }
};

namespace cell_set_impl {
template <typename Set> inline Set set_intersection(const Set &s1, const Set &s2) {
  Set s3;
  std::set_intersection(s1.begin(), s1.end(), s2.begin(), s2.end(),
                        std::inserter(s3, s3.end()));
  return s3;
}

template <typename Set> inline Set set_union(const Set &s1, const Set &s2) {
  Set s3;
  std::set_union(s1.begin(), s1.end(), s2.begin(), s2.end(),
                 std::inserter(s3, s3.end()));
  return s3;
}

template <typename Set> inline bool set_inclusion(const Set &s1, const Set &s2) {
  Set s3;
  std::set_difference(s1.begin(), s1.end(), s2.begin(), s2.end(),
                      std::inserter(s3, s3.end()));
  return s3.empty();
}

template <typename Set> inline Set set_difference(const Set &s1, const Set &s2) {
  Set s3;
  std::set_difference(s1.begin(), s1.end(), s2.begin(), s2.end(),
                      std::inserter(s3, s3.end()));
  return s3;
}

template <typename Set>
inline Set set_difference(Set &s1, const typename Set::key_type &e) {
  Set s3;
  Set s2;
  s2.insert(e);
  std::set_difference(s1.begin(), s1.end(), s2.begin(), s2.end(),
                      std::inserter(s3, s3.end()));
  return s3;
}
} // end namespace cell_set_impl

/*
 * A Patricia tree that maps numerical offsets to synthetic cells.
 */
class offset_map_t {
private:
  template <typename Dom>
  friend class crab::domains::array_adaptive_domain;

  using cell_set_t = std::set<cell_t>;

  /*
    The keys in the patricia tree are processing in big-endian
    order. This means that the keys are sorted. Sortedeness is
    very important to perform efficiently operations such as
    checking for overlap cells. Since keys are treated as bit
    patterns, negative offsets can be used but they are treated
    as large unsigned numbers.
  */
  using patricia_tree_t = ikos::patricia_tree<offset_t, cell_set_t>;
  using binary_op_t = typename patricia_tree_t::binary_op_t;
  using partial_order_t = typename patricia_tree_t::partial_order_t;

  patricia_tree_t m_map;

  // for algorithm::lower_bound and algorithm::upper_bound
  struct compare_binding_t {
    bool operator()(const typename patricia_tree_t::binding_t &kv,
                    const offset_t &o) const {
      return kv.first < o;
    }
    bool operator()(const offset_t &o,
                    const typename patricia_tree_t::binding_t &kv) const {
      return o < kv.first;
    }
    bool operator()(const typename patricia_tree_t::binding_t &kv1,
                    const typename patricia_tree_t::binding_t &kv2) const {
      return kv1.first < kv2.first;
    }
  };

  patricia_tree_t apply_operation(binary_op_t &o, patricia_tree_t t1,
                                  const patricia_tree_t &t2) const {
    bool res = t1.merge_with(t2, o);
    if (res) {
      CRAB_ERROR("array_adaptive::offset_map should not return bottom");
    }
    return t1;
  }

  class join_op : public binary_op_t {
    // apply is called when two bindings (one each from a
    // different map) have the same key(i.e., offset).
    std::pair<bool, boost::optional<cell_set_t>> apply(const cell_set_t &x,
                                                       const cell_set_t &y) {
      return {false, cell_set_impl::set_union(x, y)};
    }
    // if one map does not have a key in the other map we add it.
    bool default_is_absorbing() { return false; }
  };

  class meet_op : public binary_op_t {
    std::pair<bool, boost::optional<cell_set_t>> apply(const cell_set_t &x,
                                                       const cell_set_t &y) {
      return {false, cell_set_impl::set_union(x, y)};
    }
    // if one map does not have a key in the other map we ignore
    // it.
    bool default_is_absorbing() { return true; }
  };

  class domain_po : public partial_order_t {
    bool leq(const cell_set_t &x, const cell_set_t &y) {
      return cell_set_impl::set_inclusion(x, y);
    }
    // default value is bottom (i.e., empty map)
    bool default_is_top() { return false; }
  }; // class domain_po

  // Delete completely the cell
  void erase_cell(const cell_t &c);

  // Pretend the cell is removed by marking it as "removed"
  void remove_cell(const cell_t &c); 

  void insert_cell(const cell_t &c);

  cell_t get_cell(const offset_t &o, uint64_t size) const;

  // create a fresh _unamed_ cell
  cell_t mk_cell(const offset_t &o, uint64_t size /*bytes*/);

  offset_map_t(patricia_tree_t &&m);

public:
  offset_map_t();

  offset_map_t(const offset_map_t &o);

  offset_map_t(const offset_map_t &&o);

  offset_map_t &operator=(const offset_map_t &o);

  offset_map_t &operator=(const offset_map_t &&o);
  
  bool empty() const;

  std::size_t size() const;

  // leq operator
  bool operator<=(const offset_map_t &o) const;

  // set union: if two cells with same offset do not agree on
  // size then they are ignored.
  offset_map_t operator|(const offset_map_t &o) const;

  // set intersection: if two cells with same offset do not agree
  // on size then they are ignored.
  offset_map_t operator&(const offset_map_t &o) const;

  // Completely delete the cell from the offset map
  void erase(const cell_t &c);

  void erase(const std::vector<cell_t> &cells);

  // Pretend the cell is removed so no other cells overlap with it but
  // the cell is not actually deleted from the offset map. We need to
  // know all created cells when smashing occurs.
  void remove(const cell_t &c);

  void remove(const std::vector<cell_t> &cells);

  // cells are sorted by offset
  std::vector<cell_t> get_all_cells() const;

  unsigned get_number_cells() const;

  // Return in out all cells that might overlap with (o, size).
  //
  // It is not marked as const because we insert temporary a cell.
  // However, upon completion this method leaves unmodified the object.
  void get_overlap_cells(const offset_t &o, uint64_t size,
                         std::vector<cell_t> &out);
  
  template <typename Dom>
  void get_overlap_cells_symbolic_offset(
      const Dom &dom, const typename Dom::linear_expression_t &symb_lb,
      const typename Dom::linear_expression_t &symb_ub,
      std::vector<cell_t> &out) const {

    for (auto it = m_map.begin(), et = m_map.end(); it != et; ++it) {
      const cell_set_t &o_cells = it->second;
      // All cells in o_cells have the same offset. They only differ
      // in the size. If the largest cell overlaps with [offset,
      // offset + size) then the rest of cells are considered to
      // overlap. This is an over-approximation because [offset,
      // offset+size) can overlap with the largest cell but it
      // doesn't necessarily overlap with smaller cells. For
      // efficiency, we assume it overlaps with all.
      cell_t largest_cell;
      for (auto &c : o_cells) {
        if (largest_cell.is_null()) {
          largest_cell = c;
        } else {
          assert(c.get_offset() == largest_cell.get_offset());
          if (largest_cell < c) {
            largest_cell = c;
          }
        }
      }
      if (!largest_cell.is_null()) {
        if (largest_cell.symbolic_overlap(symb_lb, symb_ub, dom)) {
          for (auto &c : o_cells) {
            out.push_back(c);
          }
        }
      }
    }
  }

  void clear(void);

  void write(crab::crab_os &o) const;

  friend crab::crab_os &operator<<(crab::crab_os &o, const offset_map_t &m) {
    m.write(o);
    return o;
  }

  /* Operations needed if used as value in a patricia tree */
  bool operator==(const offset_map_t &o) const {
    return *this <= o && o <= *this;
  }
  bool is_top() const { return empty(); }
  bool is_bottom() const { return false; }
  /*
     a patricia tree only calls bottom if operator[] is called over
     a bottom state. Thus, we will make sure that we don't call
     operator[] in that case.
  */
  static offset_map_t bottom() {
    CRAB_ERROR("offset_map::bottom() cannot be called");
  }
  /* Top is called when a key is not found in a patricia tree */
  static offset_map_t top() { return offset_map_t(); }
};
  
} // end namespace array_adaptive_impl

template <typename NumDomain>
class array_adaptive_domain final
    : public abstract_domain_api<array_adaptive_domain<NumDomain>> {

public:
  using number_t = typename NumDomain::number_t;
  using varname_t = typename NumDomain::varname_t;

private:
  using array_adaptive_domain_t = array_adaptive_domain<NumDomain>;
  using abstract_domain_t = abstract_domain_api<array_adaptive_domain_t>;

public:
  using typename abstract_domain_t::disjunctive_linear_constraint_system_t;
  using typename abstract_domain_t::interval_t;
  using typename abstract_domain_t::linear_constraint_system_t;
  using typename abstract_domain_t::linear_constraint_t;
  using typename abstract_domain_t::linear_expression_t;
  using typename abstract_domain_t::reference_constraint_t;
  using typename abstract_domain_t::variable_or_constant_t;
  using typename abstract_domain_t::variable_t;
  using typename abstract_domain_t::variable_vector_t;
  using typename abstract_domain_t::variable_or_constant_vector_t;  
  using base_domain_t = array_smashing<NumDomain>;

private:
  using type_t = typename variable_t::type_t;
  using offset_t = array_adaptive_impl::offset_t;
  using offset_map_t = array_adaptive_impl::offset_map_t;
  using cell_t = array_adaptive_impl::cell_t;
  using cp_domain_t = array_adaptive_impl::cp_domain_t;

  /* A map from an array variable to a vector of pairs of cell and
   * scalar variable.
   *
   * The vector is sorted so that finding/inserting/erasing cells is
   * faster.
   */
  class cell_varmap_t {
  public:
    using sorted_cell_var_vector = std::vector<std::pair<cell_t, variable_t>>;

  private:
    struct less_cell_var {
      bool operator()(const std::pair<cell_t, variable_t> &p,
                      const cell_t &c) const {
        return p.first < c;
      }
    };
    std::unordered_map<variable_t, sorted_cell_var_vector> m_map;

  public:
    using iterator =
        typename std::unordered_map<variable_t,
                                    sorted_cell_var_vector>::iterator;
    using const_iterator =
        typename std::unordered_map<variable_t,
                                    sorted_cell_var_vector>::const_iterator;
    using cell_var_iterator = typename sorted_cell_var_vector::iterator;

    cell_varmap_t() {}

    iterator begin() { return m_map.begin(); }
    iterator end() { return m_map.end(); }
    const_iterator begin() const { return m_map.begin(); }
    const_iterator end() const { return m_map.end(); }

    cell_var_iterator begin_cells(const variable_t &array) {
      return m_map[array].begin();
    }
    cell_var_iterator end_cells(const variable_t &array) {
      return m_map[array].end();
    }

    boost::optional<variable_t> find(const variable_t &array,
                                     const cell_t &c) const {
      auto it = m_map.find(array);
      if (it == m_map.end()) {
        return boost::none;
      }

      const sorted_cell_var_vector &cell_vars = it->second;
      less_cell_var cmp;
      auto lb = std::lower_bound(cell_vars.begin(), cell_vars.end(), c, cmp);
      if (lb != cell_vars.end() && !(c < (*lb).first)) {
        return (*lb).second;
      } else {
        return boost::none;
      }
    }

    void erase(const variable_t &array, const cell_t &c) {
      auto it = m_map.find(array);
      if (it == m_map.end()) {
        return;
      }

      sorted_cell_var_vector &cell_vars = it->second;
      less_cell_var cmp;
      auto lb = std::lower_bound(cell_vars.begin(), cell_vars.end(), c, cmp);
      if (lb != cell_vars.end() && !(c < (*lb).first)) {
        cell_vars.erase(lb);
      }
    }

    void erase(const variable_t &array) { m_map.erase(array); }

    void insert(const variable_t &array, const cell_t &c,
                const variable_t &base_v) {
      std::vector<std::pair<cell_t, variable_t>> vs;
      auto it = m_map.insert({array, vs}).first;
      sorted_cell_var_vector &cell_vars = it->second;
      less_cell_var cmp;
      auto lb = std::lower_bound(cell_vars.begin(), cell_vars.end(), c, cmp);
      if (lb != cell_vars.end() && !(c < (*lb).first)) {
        // already exists
        return;
      }
      cell_vars.insert(lb, {c, base_v});
    }

    void insert(const variable_t &array) {
      sorted_cell_var_vector vec;
      auto res = m_map.insert({array, vec});
      if (!res.second) {
        CRAB_ERROR("cell_varmap_t::insert already exists");
      }
    }

    void write(crab_os &o) const {
      for (auto &kv : m_map) {
        o << kv.first << ":\n";
        for (auto &cv : kv.second) {
          o << "\t" << cv.first << " --> " << cv.second << "\n";
        }
      }
    }
  };

  using smashed_varmap_t = std::unordered_map<variable_t, variable_t>;

  class array_state {
    // whether the array has been smashed
    bool m_is_smashed;
    // element size of the array if smashed
    cp_domain_t m_element_sz;
    // precise array contents if no smashed
    offset_map_t m_offset_map;

    static bool consistent_offset(const offset_t &o, size_t elem_size) {
      if (o.is_negative()) {
        CRAB_LOG("array-adaptive-smash",
                 crab::outs() << "cannot smash because negative offset\n";);
        return false;
      }
      size_t n = static_cast<size_t>(o.index());
      if (n % elem_size != 0) {
        CRAB_LOG("array-adaptive-smash", crab::outs()
                                             << "cannot smash because " << n
                                             << "%" << elem_size << "!= 0\n");
        return false;
      }
      return true;
    }

    // Smash the array if it's safe to do so.
    // Return true if the array ha
    void smash_array(const variable_t &a, const cp_domain_t &elem_sz,
                     cell_varmap_t &cvm, smashed_varmap_t &svm,
                     base_domain_t &base_dom) {

      // we only smash the array if elem_sz is a constant value and
      // all array elements are consistent wrt elem_sz. Leave the
      // array without smashing is always sound.

      std::vector<cell_t> cells = get_offset_map().get_all_cells();
      if (cells.empty()) {
        return;
      }

      if (cells.size() > crab_domain_params_man::get().array_adaptive_max_smashable_cells()) {
        // Smashing is expensive because it will go over all cells
        // performing one join per weak update even if the smashed
        // array is already unconstrained. We don't smash if the
        // number of cells to be smashed is too large.
        CRAB_WARN("array adaptive did not smash array because its size is "
                  "greater than ",
                  crab_domain_params_man::get().array_adaptive_max_smashable_cells());
        return;
      }

      if (!crab_domain_params_man::get().array_adaptive_smash_at_nonzero_offset() &&
          !cells[0].get_offset().is_zero()) {
        return;
      }

      if (boost::optional<uint64_t> sz_opt = elem_sz.get_uint64_val()) {
        bool can_be_smashed = true;
        variable_t smashed_a =
            array_adaptive_domain_t::get_smashed_variable(a, svm);
        for (unsigned k = 0, num_cells = cells.size(); k < num_cells; ++k) {
          const cell_t &c = cells[k];
          if (!consistent_offset(c.get_offset(), *sz_opt)) {
            CRAB_LOG(
                "array-adaptive",
                CRAB_WARN("cannot smashing because of inconsistent offsets"););
            can_be_smashed = false;
            break;
          }
          const bool is_strong_update = (k == 0);
          linear_expression_t idx(number_t(c.get_offset().index()));
          if (boost::optional<variable_t> c_scalar_var = cvm.find(a, c)) {
            base_dom.array_store(smashed_a, c.get_size(), idx, *c_scalar_var,
                                 is_strong_update);
          } else {
            CRAB_LOG(
                "array-adaptive",
                CRAB_WARN(
                    "cannot smashing because of scalar variable for array ", a,
                    " and cell ", c, " not found in ");
                cvm.write(crab::outs()); crab::outs() << "\n";);
            can_be_smashed = false;
            break;
          }
        }

        if (can_be_smashed) {
          for (unsigned k = 0, num_cells = cells.size(); k < num_cells; ++k) {
            const cell_t &c = cells[k];
            if (boost::optional<variable_t> c_scalar_var = cvm.find(a, c)) {
              // remove the synthethic cell from the base domain and
              // from the offset map
              base_dom -= *c_scalar_var;
            }
            get_offset_map().erase(c);
            cvm.erase(a, c);
          }
          m_is_smashed = true;
          m_element_sz = elem_sz;
        } else {
          base_dom -= smashed_a;
        }
      }
    }

    void do_sanity_checks() const {
      if (m_element_sz.is_bottom()) {
        CRAB_ERROR("array_state::m_element_sz cannot be bottom");
      }
      if (m_offset_map.is_bottom()) {
        CRAB_ERROR("array_state::m_offset_map cannot be bottom");
      }
    }

  public:
    array_state() : m_is_smashed(false), m_element_sz((int64_t)0) {}

    array_state(bool &&is_smashed, cp_domain_t &&sz, offset_map_t &&om)
        : m_is_smashed(std::move(is_smashed)), m_element_sz(std::move(sz)),
          m_offset_map(std::move(om)) {
      do_sanity_checks();
    }

    array_state(const array_state &o)
        : m_is_smashed(o.m_is_smashed), m_element_sz(o.m_element_sz),
          m_offset_map(o.m_offset_map) {
      do_sanity_checks();
    }

    array_state(const array_state &&o)
        : m_is_smashed(std::move(o.m_is_smashed)),
          m_element_sz(std::move(o.m_element_sz)),
          m_offset_map(std::move(o.m_offset_map)) {
      do_sanity_checks();
    }

    array_state &operator=(const array_state &o) {
      if (this != &o) {
        m_is_smashed = o.m_is_smashed;
        m_element_sz = o.m_element_sz;
        m_offset_map = o.m_offset_map;
      }
      do_sanity_checks();
      return *this;
    }

    array_state &operator=(const array_state &&o) {
      if (this != &o) {
        m_is_smashed = std::move(o.m_is_smashed);
        m_element_sz = std::move(o.m_element_sz);
        m_offset_map = std::move(o.m_offset_map);
      }
      do_sanity_checks();
      return *this;
    }

    /*** begin mergeable_map API ***/
    array_state join(const variable_t &v, const array_state &o,
                     cell_varmap_t &cvm_left, smashed_varmap_t &svm_left,
                     base_domain_t &dom_left, cell_varmap_t &cvm_right,
                     smashed_varmap_t &svm_right,
                     base_domain_t &dom_right) const {
      if (m_is_smashed && !o.m_is_smashed) {
        array_state right(o);
        right.smash_array(v, get_element_sz(), cvm_right, svm_right, dom_right);
        return array_state(m_is_smashed | right.m_is_smashed,
                           m_element_sz | right.m_element_sz,
                           m_offset_map | right.m_offset_map);
      } else if (!m_is_smashed && o.m_is_smashed) {
        array_state left(*this);
        left.smash_array(v, o.get_element_sz(), cvm_left, svm_left, dom_left);
        return array_state(left.m_is_smashed | o.m_is_smashed,
                           left.m_element_sz | o.m_element_sz,
                           left.m_offset_map | o.m_offset_map);
      } else {
        return array_state(m_is_smashed | o.m_is_smashed,
                           m_element_sz | o.m_element_sz,
                           m_offset_map | o.m_offset_map);
      }
    }

    array_state meet(const variable_t &v, const array_state &o,
                     cell_varmap_t &cvm_left, smashed_varmap_t &svm_left,
                     base_domain_t &dom_left, cell_varmap_t &cvm_right,
                     smashed_varmap_t &svm_right,
                     base_domain_t &dom_right) const {
      if (m_is_smashed && !o.m_is_smashed) {
        array_state right(o);
        right.smash_array(v, get_element_sz(), cvm_right, svm_right, dom_right);
        return array_state(m_is_smashed & right.m_is_smashed,
                           m_element_sz & right.m_element_sz,
                           m_offset_map & right.m_offset_map);
      } else if (!m_is_smashed && o.m_is_smashed) {
        array_state left(*this);
        left.smash_array(v, o.get_element_sz(), cvm_left, svm_left, dom_left);
        return array_state(left.m_is_smashed & o.m_is_smashed,
                           left.m_element_sz & o.m_element_sz,
                           left.m_offset_map & o.m_offset_map);
      } else {
        return array_state(m_is_smashed & o.m_is_smashed,
                           m_element_sz & o.m_element_sz,
                           m_offset_map & o.m_offset_map);
      }
    }

    bool operator==(const array_state &o) const {
      if (m_is_smashed != o.m_is_smashed) {
        return false;
      }
      if (m_is_smashed) {
        return (m_element_sz == o.m_element_sz);
      } else {
        return m_offset_map == o.m_offset_map;
      }
    }

    bool is_top() const { return false; }
    bool is_bottom() const { return false; }
    /*
     a patricia tree only calls bottom if operator[] is called over
     a bottom state. Thus, we will make sure that we don't call
     operator[] in that case.
    */
    static array_state bottom() {
      CRAB_ERROR("array_state::bottom() cannot be called");
    }
    /* Top is called when a key is not found in a patricia tree */
    static array_state top() {
      CRAB_ERROR("array_state::top() cannot be called");
      // return array_state();
    }

    /*** end mergeable_map API ***/

    bool is_smashed() const { return m_is_smashed; }

    void set_smashed(bool v) { m_is_smashed = v; }

    offset_map_t &get_offset_map() { return m_offset_map; }

    const offset_map_t &get_offset_map() const { return m_offset_map; }

    cp_domain_t &get_element_sz() { return m_element_sz; }

    const cp_domain_t &get_element_sz() const { return m_element_sz; }

    static bool can_be_smashed(const std::vector<cell_t> &cells,
                               uint64_t elem_sz,
                               bool allow_start_at_nonzero_offset) {
      if (cells.empty()) {
        return false;
      }

      offset_t start_offset = cells[0].get_offset();

      if (!allow_start_at_nonzero_offset) {
        if (!start_offset.is_zero()) {
          CRAB_LOG("array-adaptive-smash",
                   crab::outs() << "cannot smash because array does not start "
                                   "at offset 0\n";);
          return false;
        }
      }

      for (unsigned i = 0, e = cells.size(); i < e; ++i) {
        const cell_t &c = cells[i];
        if (c.get_size() != elem_sz) {
          CRAB_LOG("array-adaptive-smash",
                   crab::outs() << "cannot smash because array elements have "
                                   "different sizes\n");
          return false;
        }
        // note that we adjust the cell's offset
        if (!consistent_offset(c.get_offset() - start_offset, elem_sz)) {
          return false;
        }
      }
      return true;
    }

    bool can_be_smashed(uint64_t elem_sz) const {
      if (m_is_smashed) {
        // already smashed, bail out ...
        return false;
      }
      std::vector<cell_t> cells = m_offset_map.get_all_cells();
      return can_be_smashed(cells, elem_sz,
			    crab_domain_params_man::get().array_adaptive_smash_at_nonzero_offset());
    }

    void write(crab_os &o) const {
      if (m_is_smashed) {
        o << "smashed with element size=";
        m_element_sz.write(o);
      } else {
        m_offset_map.write(o);
      }
    }
  };

  class array_state_map_t {
  private:
    using patricia_tree_t = ikos::patricia_tree<variable_t, array_state>;
    using key_binary_op_t = typename patricia_tree_t::key_binary_op_t;

  public:
    using iterator = typename patricia_tree_t::iterator;

  private:
    patricia_tree_t m_tree;

    class join_op : public key_binary_op_t {
      cell_varmap_t &m_cvm_left;
      smashed_varmap_t &m_svm_left;
      base_domain_t &m_dom_left;
      cell_varmap_t &m_cvm_right;
      smashed_varmap_t &m_svm_right;
      base_domain_t &m_dom_right;

    public:
      join_op(cell_varmap_t &cvm_left, smashed_varmap_t &svm_left,
              base_domain_t &dom_left, cell_varmap_t &cvm_right,
              smashed_varmap_t &svm_right, base_domain_t &dom_right)
          : m_cvm_left(cvm_left), m_svm_left(svm_left), m_dom_left(dom_left),
            m_cvm_right(cvm_right), m_svm_right(svm_right),
            m_dom_right(dom_right) {}

      std::pair<bool, boost::optional<array_state>>
      apply(const variable_t &k, const array_state &x, const array_state &y) {
        array_state z = x.join(k, y, m_cvm_left, m_svm_left, m_dom_left,
                               m_cvm_right, m_svm_right, m_dom_right);
        return {false, boost::optional<array_state>(z)};
      }

      bool default_is_absorbing() { return true; }
    }; // class join_op

    class meet_op : public key_binary_op_t {
      cell_varmap_t &m_cvm_left;
      smashed_varmap_t &m_svm_left;
      base_domain_t &m_dom_left;
      cell_varmap_t &m_cvm_right;
      smashed_varmap_t &m_svm_right;
      base_domain_t &m_dom_right;

    public:
      meet_op(cell_varmap_t &cvm_left, smashed_varmap_t &svm_left,
              base_domain_t &dom_left, cell_varmap_t &cvm_right,
              smashed_varmap_t &svm_right, base_domain_t &dom_right)
          : m_cvm_left(cvm_left), m_svm_left(svm_left), m_dom_left(dom_left),
            m_cvm_right(cvm_right), m_svm_right(svm_right),
            m_dom_right(dom_right) {}

      std::pair<bool, boost::optional<array_state>>
      apply(const variable_t &k, const array_state &x, const array_state &y) {
        array_state z = x.meet(k, y, m_cvm_left, m_svm_left, m_dom_left,
                               m_cvm_right, m_svm_right, m_dom_right);
        return {false, boost::optional<array_state>(z)};
      }
      bool default_is_absorbing() { return false; }
    }; // class meet_op

    patricia_tree_t apply_operation(key_binary_op_t &o, patricia_tree_t t1,
                                    const patricia_tree_t &t2) const {
      bool res = t1.merge_with(t2, o);
      if (res) {
        CRAB_ERROR(
            "array_adaptive::array_state_map_t should not return bottom");
      }
      return t1;
    }

    array_state_map_t(patricia_tree_t &&t) : m_tree(std::move(t)) {}

  public:
    array_state_map_t() {}

    array_state_map_t(const array_state_map_t &o) : m_tree(o.m_tree) {}

    array_state_map_t(const array_state_map_t &&o)
        : m_tree(std::move(o.m_tree)) {}

    array_state_map_t &operator=(const array_state_map_t &o) {
      if (this != &o) {
        m_tree = o.m_tree;
      }
      return *this;
    }

    array_state_map_t &operator=(const array_state_map_t &&o) {
      if (this != &o) {
        m_tree = std::move(o.m_tree);
      }
      return *this;
    }

    iterator begin() const { return m_tree.begin(); }

    iterator end() const { return m_tree.end(); }

    size_t size() const { return m_tree.size(); }

    // Join
    array_state_map_t join(const array_state_map_t &o, cell_varmap_t &cvm_left,
                           smashed_varmap_t &svm_left, base_domain_t &dom_left,
                           cell_varmap_t &cvm_right,
                           smashed_varmap_t &svm_right,
                           base_domain_t &dom_right) const {
      join_op op(cvm_left, svm_left, dom_left, cvm_right, svm_right, dom_right);
      patricia_tree_t res = apply_operation(op, m_tree, o.m_tree);
      return array_state_map_t(std::move(res));
    }

    // Meet
    array_state_map_t meet(const array_state_map_t &o, cell_varmap_t &cvm_left,
                           smashed_varmap_t &svm_left, base_domain_t &dom_left,
                           cell_varmap_t &cvm_right,
                           smashed_varmap_t &svm_right,
                           base_domain_t &dom_right) const {
      meet_op op(cvm_left, svm_left, dom_left, cvm_right, svm_right, dom_right);
      patricia_tree_t res = apply_operation(op, m_tree, o.m_tree);
      return array_state_map_t(std::move(res));
    }

    void set(variable_t k, array_state v) { m_tree.insert(k, v); }

    array_state_map_t &operator-=(const variable_t &k) {
      m_tree.remove(k);
      return *this;
    }

    const array_state *find(const variable_t &k) const {
      return m_tree.find(k);
    }

    // Assume that from does not have duplicates.
    void rename(const std::vector<variable_t> &from,
                const std::vector<variable_t> &to) {
      if (from.size() != to.size()) {
        CRAB_ERROR("array_adaptive::array_state_t::rename received input "
                   "vectors of different sizes");
      }

      if (m_tree.size() == 0) {
        return;
      }

      for (unsigned i = 0, sz = from.size(); i < sz; ++i) {
        variable_t k = from[i];
        variable_t new_k = to[i];
        if (k == new_k) { // nothing to rename
          continue;
        }

        if (::crab::CrabSanityCheckFlag) {
          if (m_tree.lookup(new_k)) {
            CRAB_ERROR("array_adaptive::array_state_t:rename assumes that  ",
                       new_k, " does not exist");
          }
        }

        if (boost::optional<array_state> k_val_opt = m_tree.lookup(k)) {
          if (!(*k_val_opt).is_top()) {
            m_tree.insert(new_k, *k_val_opt);
          }
          m_tree.remove(k);
        }
      }
    }

    void write(crab::crab_os &o) const {
      o << "{";
      for (auto it = m_tree.begin(); it != m_tree.end();) {
        variable_t k = it->first;
        k.write(o);
        o << " -> ";
        array_state v = it->second;
        v.write(o);
        ++it;
        if (it != m_tree.end()) {
          o << "; ";
        }
      }
      o << "}";
    }

    friend crab::crab_os &operator<<(crab::crab_os &o,
                                     const array_state_map_t &m) {
      m.write(o);
      return o;
    }
  }; // class array_state_map_t

  // -- scalar domain containing scalar variables, synthetic scalar
  // -- variables from cells and synthetic summarized smashed
  // -- variables.
  base_domain_t m_inv;

  // -- map an array variable to its synthetic cells
  array_state_map_t m_array_map;

  // -- map a synthetic cell to a scalar variable used in m_inv
  cell_varmap_t m_cell_varmap;

  // -- map an array variable to its smashed version used in m_inv
  smashed_varmap_t m_smashed_varmap;

private:
  const array_state &lookup_array_state(const variable_t &v) {
    if (is_bottom()) {
      CRAB_ERROR("cannot call lookup_array_state on bottom");
    }
    const array_state *as = m_array_map.find(v);
    if (as) {
      return *as;
    }
    array_state s;
    m_array_map.set(v, s);
    as = m_array_map.find(v);
    if (!as) {
      CRAB_ERROR("array_state::lookup_array_state returned null");
    }
    return *as;
  }

  static std::string mk_scalar_name(const varname_t &a, const offset_t &o,
                                    uint64_t size) {
    crab::crab_string_os os;
    os << a << "[";
    if (size == 1) {
      os << o;
    } else {
      os << o << "..." << o.index() + size - 1;
    }
    os << "]";
    return os.str();
  }

  static variable_type_kind get_array_element_type(type_t array_type) {
    if (array_type.is_bool_array()) {
      return BOOL_TYPE;
    } else if (array_type.is_integer_array()) {
      return INT_TYPE;
    } else {
      assert(array_type.is_real_array());
      return REAL_TYPE;
    }
  }

  // Return a named cell, i.e., a cell with a scalar variable
  // associated to it.
  std::pair<cell_t, variable_t> mk_named_cell(const variable_t &a,
                                              const offset_t &o,
                                              uint64_t sz /*bytes*/,
                                              offset_map_t &om) {
    // create first an unnamed cell
    cell_t c = om.mk_cell(o, sz);

    if (boost::optional<variable_t> scalar_v = m_cell_varmap.find(a, c)) {
      return {c, *scalar_v};
    } else {
      assert(!c.is_null());
      // assign a scalar variable to the cell
      auto &vfac = const_cast<varname_t *>(&(a.name()))->get_var_factory();
      std::string vname = mk_scalar_name(a.name(), o, sz);
      variable_type_kind vtype_kind =
	get_array_element_type(foreign_types::array_domains::lower(a.get_type()));
      variable_t scalar_var(vfac.get(vname), vtype_kind,
                            (vtype_kind == BOOL_TYPE
                                 ? 1
                                 : (vtype_kind == INT_TYPE ? 8 * sz : 0)));
      m_cell_varmap.insert(a, c, scalar_var);
      return {c, scalar_var};
    }
  }

  using variable_opt_t = boost::optional<variable_t>;
  variable_opt_t get_scalar(const variable_t &array_v, const cell_t &c) {
    if (!foreign_types::array_domains::lower(array_v.get_type()).is_array()) {
      CRAB_ERROR("array_adaptive::get_scalar only if array variable");
    }
    return m_cell_varmap.find(array_v, c);
  }

  static variable_t mk_smashed_variable(const variable_t &v) {
    if (!foreign_types::array_domains::lower(v.get_type()).is_array()) {
      CRAB_ERROR(
          "array_adaptive::mk_smashed_variable only takes array variables");
    }

    auto &vfac = const_cast<varname_t *>(&(v.name()))->get_var_factory();
    crab::crab_string_os os;
    os << "smashed(" << v << ")";
    return variable_t(vfac.get(os.str()), foreign_types::array_domains::lower(v.get_type()));
  }

  static variable_t get_smashed_variable(const variable_t &a,
                                         smashed_varmap_t &svm) {
    if (!foreign_types::array_domains::lower(a.get_type()).is_array()) {
      CRAB_ERROR(
          "array_adaptive::get_smashed_variable only takes array variables");
    }

    auto it = svm.find(a);
    if (it != svm.end()) {
      return it->second;
    } else {
      variable_t smashed_var = mk_smashed_variable(a);
      svm.insert({a, smashed_var});
      return smashed_var;
    }
  }

  std::vector<variable_t> get_array_variables() const {
    std::vector<variable_t> res;
    res.reserve(m_array_map.size());
    for (auto it = m_array_map.begin(), et = m_array_map.end(); it != et;
         ++it) {
      res.push_back(it->first);
    }
    return res;
  }

  void forget_array(const variable_t &v) {
    if (!foreign_types::array_domains::lower(v.get_type()).is_array()) {
      CRAB_ERROR("cannot call forget_array on a non-array variable");
    }

    std::vector<variable_t> scalar_vars;
    const array_state &as = lookup_array_state(v);
    if (!as.is_smashed()) {
      /// We extract all the synthetic cells from the array and forget
      /// them from the underlying abstract domain.
      const offset_map_t &om = as.get_offset_map();
      std::vector<cell_t> cells = om.get_all_cells();
      for (auto &c : cells) {
        if (variable_opt_t v_opt = get_scalar(v, c)) {
          scalar_vars.push_back(*v_opt);
        }
      }
    } else {
      scalar_vars.push_back(get_smashed_variable(v, m_smashed_varmap));
    }

    m_array_map -= v;
    m_cell_varmap.erase(v);
    m_smashed_varmap.erase(v);
    m_inv.forget(scalar_vars);
  }

  interval_t to_interval(const linear_expression_t &expr, base_domain_t inv) {
    interval_t r(expr.constant());
    for (auto kv : expr) {
      interval_t c(kv.first);
      r += c * inv[kv.second];
    }
    return r;
  }

  interval_t to_interval(const linear_expression_t &expr) {
    return to_interval(expr, m_inv);
  }

  void kill_cells(const variable_t &a, const std::vector<cell_t> &cells,
                  offset_map_t &offset_map) {

    assert(foreign_types::array_domains::lower(a.get_type()).is_array());

    if (!cells.empty()) {
      // Forget the scalars from the numerical domain
      for (unsigned i = 0, e = cells.size(); i < e; ++i) {
        const cell_t &c = cells[i];
        if (variable_opt_t c_scalar_opt = get_scalar(a, c)) {
          m_inv -= *c_scalar_opt;
        }
      }
      if (!crab_domain_params_man::get().array_adaptive_is_smashable()) {
        // Delete completely the cells. If needed again they they will
        // be re-created.
        for (unsigned i = 0, e = cells.size(); i < e; ++i) {
          const cell_t &c = cells[i];
          offset_map.erase(c);
          m_cell_varmap.erase(a, c);
        }
      } else {
        // if an array is smashable then we don't delete the cells
        // from the offset map. Otherwise, smashing might be unsound.
        // Instead, we mark them as "removed" so they cannot overlap
        // with other cells.
        offset_map.remove(cells);
      }
    }
  }

  // Helper that assign rhs to lhs by switching to the version with
  // the right type.
  void do_assign(const variable_t &lhs, const variable_t &rhs) {
    if (foreign_types::array_domains::lower(lhs.get_type()) !=
	foreign_types::array_domains::lower(rhs.get_type())) {
      CRAB_ERROR("array_adaptive assignment ", lhs, ":=", rhs,
                 " with different types");
    }
    auto lhs_ty = foreign_types::array_domains::lower(lhs.get_type());
    if (lhs_ty.is_bool()) {
      m_inv.assign_bool_var(lhs, rhs, false);
    } else if (lhs_ty.is_integer() || lhs_ty.is_real()) {
      m_inv.assign(lhs, rhs);
    } else {
      CRAB_ERROR(
          "array_adaptive assignment with unexpected array element type");
    }
  }

  // helper to assign an array store's value
  void do_assign(const variable_t &lhs, const linear_expression_t &v) {
    auto lhs_ty = foreign_types::array_domains::lower(lhs.get_type());
    if (lhs_ty.is_bool()) {
      if (v.is_constant()) {
        if (v.constant() >= number_t(1)) {
          m_inv.assign_bool_cst(lhs, linear_constraint_t::get_true());
        } else {
          m_inv.assign_bool_cst(lhs, linear_constraint_t::get_false());
        }
      } else if (auto var = v.get_variable()) {
        m_inv.assign_bool_var(lhs, (*var), false);
      }
    } else if (lhs_ty.is_integer() || lhs_ty.is_real()) {
      m_inv.assign(lhs, v);
    } else {
      CRAB_ERROR(
          "array_adaptive assignment with unexpected array element type");
    }
  }

  // Helper that assign backward rhs to lhs by switching to the
  // version with the right type.
  void do_backward_assign(const variable_t &lhs, const variable_t &rhs,
                          const base_domain_t &dom) {
    if (foreign_types::array_domains::lower(lhs.get_type()) !=
	foreign_types::array_domains::lower(rhs.get_type())) {
      CRAB_ERROR("array_adaptive backward assignment with different types");
    }
    auto lhs_ty = foreign_types::array_domains::lower(lhs.get_type());
    if (lhs_ty.is_bool()) {
      m_inv.backward_assign_bool_var(lhs, rhs, false, dom);
    } else if (lhs_ty.is_integer() || lhs_ty.is_real()) {
      m_inv.backward_assign(lhs, rhs, dom);
    } else {
      CRAB_ERROR("array_adaptive backward_assignment with unexpected array "
                 "element type");
    }
  }

  // helper to assign backward a cell into a variable
  void do_backward_assign(const variable_t &lhs, const variable_t &a,
                          const cell_t &rhs_c, const base_domain_t &dom) {
    if (!foreign_types::array_domains::lower(a.get_type()).is_array()) {
      CRAB_ERROR("array_adaptive assignment 1st argument must be array type");
    }
    variable_opt_t rhs_v_opt = get_scalar(a, rhs_c);
    if (!rhs_v_opt) {
      CRAB_LOG(
          "array-adaptive",
          CRAB_WARN(
              "array_adaptive cell without scalar in do_backward_assign"););
      return;
    }
    do_backward_assign(lhs, *rhs_v_opt, dom);
  }

  // helper to assign backward a linear expression into a cell
  void do_backward_assign(const variable_t &a, const cell_t &lhs_c,
                          const linear_expression_t &v,
                          const base_domain_t &dom) {
    if (!foreign_types::array_domains::lower(a.get_type()).is_array()) {
      CRAB_ERROR("array_adaptive assignment 1st argument must be array type");
    }
    variable_opt_t lhs_v_opt = get_scalar(a, lhs_c);
    if (!lhs_v_opt) {
      CRAB_LOG(
          "array-adaptive",
          CRAB_WARN(
              "array_adaptive cell without scalar in do_backward_assign"););
      return;
    }
    variable_t lhs = *lhs_v_opt;
    auto lhs_ty = foreign_types::array_domains::lower(lhs.get_type());
    if (lhs_ty.is_bool()) {
      if (v.is_constant()) {
        if (v.constant() >= number_t(1)) {
          m_inv.backward_assign_bool_cst(lhs, linear_constraint_t::get_true(),
                                         dom);
        } else {
          m_inv.backward_assign_bool_cst(lhs, linear_constraint_t::get_false(),
                                         dom);
        }
      } else if (auto var = v.get_variable()) {
        m_inv.backward_assign_bool_var(lhs, (*var), false, dom);
      }
    } else if (lhs_ty.is_integer() || lhs_ty.is_real()) {
      m_inv.backward_assign(lhs, v, dom);
    } else {
      CRAB_ERROR("array_adaptive backward assignment with unexpected array "
                 "element type");
    }
  }

  // The internal representation contains summarized variables of
  // array type and add them as dimensions in the underlying numerical
  // domain. This is OK but it shouldn't be exposed outside via linear
  // constraints.
  //
  // XXX: we should also probably filter out scalar variables
  // originated from cells.
  linear_constraint_system_t
  filter_nonscalar_vars(linear_constraint_system_t &&csts) const {
    linear_constraint_system_t res;
    for (auto const &cst : csts) {
      if (std::all_of(
              cst.expression().variables_begin(),
              cst.expression().variables_end(), [](const variable_t &v) {
	       return foreign_types::array_domains::lower(v.get_type()).is_integer() ||
		      foreign_types::array_domains::lower(v.get_type()).is_bool();
              })) {
        res += cst;
      }
    }
    return res;
  }

  uint64_t check_and_get_elem_size(const linear_expression_t &elem_size) {
    interval_t i_elem_size = to_interval(elem_size);
    if (boost::optional<number_t> n_bytes = i_elem_size.singleton()) {
      if (static_cast<int64_t>(*n_bytes) > 0) {
        return (uint64_t) static_cast<int64_t>(*n_bytes);
      }
    }
    CRAB_ERROR("array adaptive domain expects constant array element sizes ",
               "between 1 and ", std::numeric_limits<uint64_t>::max(),
               ". Found ", elem_size);
  }

  void do_renaming_for_join(base_domain_t &left_dom, base_domain_t &right_dom,
                            smashed_varmap_t &left_svm,
                            smashed_varmap_t &right_svm,
                            cell_varmap_t &left_cvm, cell_varmap_t &right_cvm,
                            smashed_varmap_t &out_svm,
                            cell_varmap_t &out_cvm) const {

    std::vector<variable_t> old_vars_left, old_vars_right, new_vars;

    // Common renaming for smashed scalars
    for (auto &kv : left_svm) {
      variable_t &v1 = kv.second;
      auto &vfac = const_cast<varname_t *>(&(v1.name()))->get_var_factory();
      auto it = right_svm.find(kv.first);
      if (it != right_svm.end()) {
        variable_t &v2 = it->second;
        if (v1 != v2) {
          assert(v1.name().str() == v2.name().str());
          assert(foreign_types::array_domains::lower(v1.get_type()) ==
		 foreign_types::array_domains::lower(v2.get_type()));
          variable_t outv(vfac.get(v1.name().str()),
			  foreign_types::array_domains::lower(v1.get_type()));
          old_vars_left.push_back(v1);
          old_vars_right.push_back(v2);
          new_vars.push_back(outv);
          out_svm.insert({kv.first, outv});
        } else {
          out_svm.insert(kv);
        }
      }
    }

    /// Rename the base domains
    left_dom.rename(old_vars_left, new_vars);
    right_dom.rename(old_vars_right, new_vars);

    old_vars_left.clear();
    old_vars_right.clear();
    new_vars.clear();

    // Common renaming for cell scalars
    for (auto &kv : left_cvm) {
      for (auto &cv : kv.second) {
        const variable_t &array_var = kv.first;
        const cell_t &c = cv.first;
        const variable_t &v1 = cv.second;
        auto &vfac = const_cast<varname_t *>(&(v1.name()))->get_var_factory();
        if (boost::optional<variable_t> v2 = right_cvm.find(array_var, c)) {
          if (v1 != *v2) {
            assert(v1.name().str() == (*v2).name().str());
            assert(foreign_types::array_domains::lower(v1.get_type()) ==
		   foreign_types::array_domains::lower((*v2).get_type()));
            variable_t outv(vfac.get(v1.name().str()),
			    foreign_types::array_domains::lower(v1.get_type()));
            old_vars_left.push_back(v1);
            old_vars_right.push_back(*v2);
            new_vars.push_back(outv);
            out_cvm.insert(array_var, c, outv);
          } else {
            out_cvm.insert(array_var, c, v1);
          }
        }
      }
    }

    /// Rename the base domains
    left_dom.rename(old_vars_left, new_vars);
    right_dom.rename(old_vars_right, new_vars);
  }

  void do_renaming_for_meet(base_domain_t &left_dom, base_domain_t &right_dom,
                            smashed_varmap_t &left_svm,
                            smashed_varmap_t &right_svm,
                            cell_varmap_t &left_cvm, cell_varmap_t &right_cvm,
                            smashed_varmap_t &out_svm,
                            cell_varmap_t &out_cvm) const {

    std::vector<variable_t> old_vars_left, old_vars_right, new_vars;

    /* Figure out common renaming for smashed scalars */

    // Add all mappings from the left operand
    for (auto &kv : left_svm) {
      variable_t &v1 = kv.second;
      auto &vfac = const_cast<varname_t *>(&(v1.name()))->get_var_factory();
      auto it = right_svm.find(kv.first);
      if (it != right_svm.end()) {
        variable_t &v2 = it->second;
        if (v1 != v2) {
          // same key but different scalar -> create a fresh common scalar
          assert(v1.name().str() == v2.name().str());
          assert(foreign_types::array_domains::lower(v1.get_type()) ==
		 foreign_types::array_domains::lower(v2.get_type()));
          variable_t outv(vfac.get(v1.name().str()),
			  foreign_types::array_domains::lower(v1.get_type()));
          old_vars_left.push_back(v1);
          old_vars_right.push_back(v2);
          new_vars.push_back(outv);
          out_svm.insert({kv.first, outv});
          continue;
        }
      }
      out_svm.insert(kv);
    }

    // Add the rest of mappings from the right operand
    for (auto &kv : right_svm) {
      auto it = left_svm.find(kv.first);
      if (it == left_svm.end()) {
        out_svm.insert(kv);
      }
    }

    left_dom.rename(old_vars_left, new_vars);
    right_dom.rename(old_vars_right, new_vars);

    old_vars_left.clear();
    old_vars_right.clear();
    new_vars.clear();

    /* Figure out common renaming for cell scalars */

    // Add all mappings from the left operand
    for (auto &kv : left_cvm) {
      for (auto &cv : kv.second) {
        const variable_t &array_var = kv.first;
        const cell_t &c = cv.first;
        const variable_t &v1 = cv.second;
        auto &vfac = const_cast<varname_t *>(&(v1.name()))->get_var_factory();
        if (boost::optional<variable_t> v2 = right_cvm.find(array_var, c)) {
          if (v1 != *v2) {
            // same key but different scalar -> create a fresh common scalar
            assert(v1.name().str() == (*v2).name().str());
            assert(foreign_types::array_domains::lower(v1.get_type()) ==
		   foreign_types::array_domains::lower((*v2).get_type()));
            variable_t outv(vfac.get(v1.name().str()),
			    foreign_types::array_domains::lower(v1.get_type()));
            old_vars_left.push_back(v1);
            old_vars_right.push_back(*v2);
            new_vars.push_back(outv);
            out_cvm.insert(array_var, c, outv);
            continue;
          }
        }
        out_cvm.insert(array_var, c, v1);
      }
    }

    // Add the rest of mappings from the right operand
    for (auto &kv : right_cvm) {
      for (auto &cv : kv.second) {
        const variable_t &array_var = kv.first;
        const cell_t &c = cv.first;
        const variable_t &v = cv.second;
        if (!left_cvm.find(array_var, c)) {
          out_cvm.insert(array_var, c, v);
        }
      }
    }

    left_dom.rename(old_vars_left, new_vars);
    right_dom.rename(old_vars_right, new_vars);
  }

  struct renamed_meet_state {
    base_domain_t left_dom;
    base_domain_t right_dom;
    array_state_map_t array_map;
    cell_varmap_t cell_varmap;
    smashed_varmap_t smashed_varmap;
    renamed_meet_state(base_domain_t &&left, base_domain_t &&right,
		       array_state_map_t &&_array_map,
		       cell_varmap_t &&_cell_varmap,
		       smashed_varmap_t &&_smashed_varmap)
      : left_dom(std::move(left)), right_dom(std::move(right)),
	array_map(std::move(_array_map)), cell_varmap(std::move(_cell_varmap)),
	smashed_varmap(std::move(_smashed_varmap)) {}    
  };

  // It performs all the renaming needed for meet.  The only operation
  // is not done is the actual meet of the based domains.
  renamed_meet_state rename_with_meet_semantics(const array_adaptive_domain_t &other) const {  
    // Trivial cases are covered elsewhere(i.e., this and other are
    // bottom and/or top)
    base_domain_t left_dom(m_inv);
    cell_varmap_t left_cell_varmap(m_cell_varmap);
    smashed_varmap_t left_smashed_varmap(m_smashed_varmap);
    
    base_domain_t right_dom(other.m_inv);
    cell_varmap_t right_cell_varmap(other.m_cell_varmap);
    smashed_varmap_t right_smashed_varmap(other.m_smashed_varmap);
    // Must be done before the renaming.
    auto out_array_map = m_array_map.meet(
	       other.m_array_map, left_cell_varmap, left_smashed_varmap, left_dom,
	       right_cell_varmap, right_smashed_varmap, right_dom);
    
    smashed_varmap_t out_smashed_varmap;
    cell_varmap_t out_cell_varmap;
    do_renaming_for_meet(left_dom, right_dom, left_smashed_varmap,
			 right_smashed_varmap, left_cell_varmap,
			 right_cell_varmap, out_smashed_varmap,
			 out_cell_varmap);
    
    renamed_meet_state res(std::move(left_dom), std::move(right_dom),
			   std::move(out_array_map),
			   std::move(out_cell_varmap), std::move(out_smashed_varmap));
    return res;
  }
  
  array_adaptive_domain(base_domain_t &&inv, array_state_map_t &&amap,
                        cell_varmap_t &&cvarmap, smashed_varmap_t &&svarmap)
      : m_inv(std::move(inv)), m_array_map(std::move(amap)),
        m_cell_varmap(std::move(cvarmap)),
        m_smashed_varmap(std::move(svarmap)) {}

public:
  array_adaptive_domain(bool is_bottom = false) {
    if (is_bottom) {
      m_inv.set_to_bottom();
    } else {
      m_inv.set_to_top();
    }
  }

  array_adaptive_domain make_top() const override {
    array_adaptive_domain out(false);
    return out;
  }

  array_adaptive_domain make_bottom() const override {
    array_adaptive_domain out(true);
    return out;
  }

  void set_to_top() override {
    array_adaptive_domain abs(false);
    std::swap(*this, abs);
  }

  void set_to_bottom() override {
    array_adaptive_domain abs(true);
    std::swap(*this, abs);
  }

  array_adaptive_domain(const array_adaptive_domain_t &other)
      : m_inv(other.m_inv), m_array_map(other.m_array_map),
        m_cell_varmap(other.m_cell_varmap),
        m_smashed_varmap(other.m_smashed_varmap) {
    crab::CrabStats::count(domain_name() + ".count.copy");
    crab::ScopedCrabStats __st__(domain_name() + ".copy");
  }

  array_adaptive_domain(const array_adaptive_domain_t &&other)
      : m_inv(std::move(other.m_inv)),
        m_array_map(std::move(other.m_array_map)),
        m_cell_varmap(std::move(other.m_cell_varmap)),
        m_smashed_varmap(std::move(other.m_smashed_varmap)) {
    crab::CrabStats::count(domain_name() + ".count.copy");
    crab::ScopedCrabStats __st__(domain_name() + ".copy");
  }

  array_adaptive_domain_t &operator=(const array_adaptive_domain_t &other) {
    crab::CrabStats::count(domain_name() + ".count.copy");
    crab::ScopedCrabStats __st__(domain_name() + ".copy");
    if (this != &other) {
      m_inv = other.m_inv;
      m_array_map = other.m_array_map;
      m_cell_varmap = other.m_cell_varmap;
      m_smashed_varmap = other.m_smashed_varmap;
    }
    return *this;
  }

  array_adaptive_domain_t &operator=(const array_adaptive_domain_t &&other) {
    crab::CrabStats::count(domain_name() + ".count.copy");
    crab::ScopedCrabStats __st__(domain_name() + ".copy");
    if (this != &other) {
      m_inv = std::move(other.m_inv);
      m_array_map = std::move(other.m_array_map);
      m_cell_varmap = std::move(other.m_cell_varmap);
      m_smashed_varmap = std::move(other.m_smashed_varmap);
    }
    return *this;
  }

  bool is_bottom() const override { return (m_inv.is_bottom()); }

  bool is_top() const override { return (m_inv.is_top()); }

  bool operator<=(const array_adaptive_domain_t &other) const override {
    crab::CrabStats::count(domain_name() + ".count.leq");
    crab::ScopedCrabStats __st__(domain_name() + ".leq");

    if (is_bottom()) {
      return true;
    } else if (other.is_top()) {
      return true;
    } else {

      CRAB_LOG("array-adaptive", array_adaptive_domain_t left(*this);
               array_adaptive_domain_t right(other);
               crab::outs() << "Check if " << left << " <= " << right << "\n");

      base_domain_t left_dom(m_inv);
      base_domain_t right_dom(other.m_inv);
      std::vector<variable_t> old_vars_left, old_vars_right, new_vars;

      /* Figure out common renaming */

      for (auto &kv : m_smashed_varmap) {
        const variable_t &v1 = kv.second;
        auto &vfac = const_cast<varname_t *>(&(v1.name()))->get_var_factory();
        auto it = other.m_smashed_varmap.find(kv.first);
        // cell exists in both
        if (it != other.m_smashed_varmap.end()) {
          const variable_t &v2 = it->second;
          assert(v1.name().str() == v2.name().str());
          assert(foreign_types::array_domains::lower(v1.get_type()) == foreign_types::array_domains::lower(v2.get_type()));
          // same name and type but different variable id
          if (v1 != v2) {
            variable_t outv(vfac.get(v1.name().str()), foreign_types::array_domains::lower(v1.get_type()));
            old_vars_left.push_back(v1);
            old_vars_right.push_back(v2);
            new_vars.push_back(outv);
          }
        }
      }
      left_dom.rename(old_vars_left, new_vars);
      right_dom.rename(old_vars_right, new_vars);

      old_vars_left.clear();
      old_vars_right.clear();
      new_vars.clear();

      for (auto &kv : m_cell_varmap) {
        for (auto &cv : kv.second) {
          const variable_t &array_var = kv.first;
          const cell_t &c = cv.first;
          const variable_t &v1 = cv.second;
          auto &vfac = const_cast<varname_t *>(&(v1.name()))->get_var_factory();
          // cell exists in both
          if (boost::optional<variable_t> v2 =
                  other.m_cell_varmap.find(array_var, c)) {
            assert(v1.name().str() == (*v2).name().str());
            assert(foreign_types::array_domains::lower(v1.get_type()) ==
		   foreign_types::array_domains::lower((*v2).get_type()));
            // same name and type but different variable id
            if (v1 != (*v2)) {
              variable_t outv(vfac.get(v1.name().str()),
			      foreign_types::array_domains::lower(v1.get_type()));
              old_vars_left.push_back(v1);
              old_vars_right.push_back(*v2);
              new_vars.push_back(outv);
            }
          }
        }
      }

      left_dom.rename(old_vars_left, new_vars);
      right_dom.rename(old_vars_right, new_vars);

      // We need to be careful if one array state is smashed and the
      // other is not.
      bool res = (left_dom <= right_dom);
      CRAB_LOG("array-adaptive", crab::outs() << "Res=" << res << "\n";);
      return res;
    }
  }

  bool operator==(array_adaptive_domain_t other) {
    return (m_inv <= other.m_inv && other.m_inv <= m_inv);
  }

  void operator|=(const array_adaptive_domain_t &other) override {
    crab::CrabStats::count(domain_name() + ".count.join");
    crab::ScopedCrabStats __st__(domain_name() + ".join");

    CRAB_LOG("array-adaptive",
             crab::outs() << "Join " << *this << " and " << other << "\n";);

    if (other.is_bottom() || is_top()) {
      CRAB_LOG("array-adaptive", crab::outs() << "Res=" << *this << "\n";);
      return;
    } else if (is_bottom() || other.is_top()) {
      *this = other;
      CRAB_LOG("array-adaptive", crab::outs() << "Res=" << *this << "\n";);
    } else {

      base_domain_t right_dom(other.m_inv);
      cell_varmap_t right_cell_varmap(other.m_cell_varmap);
      smashed_varmap_t right_smashed_varmap(other.m_smashed_varmap);

      // this must be done before the renaming
      m_array_map = std::move(m_array_map.join(
          other.m_array_map, m_cell_varmap, m_smashed_varmap, m_inv,
          right_cell_varmap, right_smashed_varmap, right_dom));

      smashed_varmap_t out_smashed_varmap;
      cell_varmap_t out_cell_varmap;
      do_renaming_for_join(m_inv, right_dom, m_smashed_varmap,
                           right_smashed_varmap, m_cell_varmap,
                           right_cell_varmap, out_smashed_varmap,
                           out_cell_varmap);
      m_inv |= right_dom;
      std::swap(m_cell_varmap, out_cell_varmap);
      std::swap(m_smashed_varmap, out_smashed_varmap);
      CRAB_LOG("array-adaptive", crab::outs() << "Res=" << *this << "\n";);
    }
  }

  array_adaptive_domain_t
  operator|(const array_adaptive_domain_t &other) const override {
    crab::CrabStats::count(domain_name() + ".count.join");
    crab::ScopedCrabStats __st__(domain_name() + ".join");
    if (other.is_bottom() || is_top()) {
      return *this;
    } else if (is_bottom() || other.is_top()) {
      return other;
    } else {
      CRAB_LOG("array-adaptive",
               crab::outs() << "Join " << *this << " and " << other << "\n";);

      base_domain_t left_dom(m_inv);
      cell_varmap_t left_cell_varmap(m_cell_varmap);
      smashed_varmap_t left_smashed_varmap(m_smashed_varmap);

      base_domain_t right_dom(other.m_inv);
      cell_varmap_t right_cell_varmap(other.m_cell_varmap);
      smashed_varmap_t right_smashed_varmap(other.m_smashed_varmap);

      // Must be done before the renaming.
      auto out_array_map = std::move(m_array_map.join(
          other.m_array_map, left_cell_varmap, left_smashed_varmap, left_dom,
          right_cell_varmap, right_smashed_varmap, right_dom));

      smashed_varmap_t out_smashed_varmap;
      cell_varmap_t out_cell_varmap;
      do_renaming_for_join(left_dom, right_dom, left_smashed_varmap,
                           right_smashed_varmap, left_cell_varmap,
                           right_cell_varmap, out_smashed_varmap,
                           out_cell_varmap);

      array_adaptive_domain_t res(
          left_dom | right_dom, std::move(out_array_map),
          std::move(out_cell_varmap), std::move(out_smashed_varmap));

      CRAB_LOG("array-adaptive", crab::outs() << "Res=" << res << "\n";);
      return res;
    }
  }

  array_adaptive_domain_t
  operator&(const array_adaptive_domain_t &other) const override {
    crab::CrabStats::count(domain_name() + ".count.meet");
    crab::ScopedCrabStats __st__(domain_name() + ".meet");
    if (is_bottom() || other.is_top()) {
      return *this;
    } else if (is_top() || other.is_bottom()) {
      return other;
    } else {
      CRAB_LOG("array-adaptive",
	       crab::outs() << "Meet " << *this << " and " << other << "\n";);
      auto s = rename_with_meet_semantics(other);
      array_adaptive_domain_t res(
          s.left_dom & s.right_dom, std::move(s.array_map),
          std::move(s.cell_varmap), std::move(s.smashed_varmap));
      CRAB_LOG("array-adaptive",
	       crab::outs() << "Res=" << res << "\n";);
      return res;
    }
  }

  array_adaptive_domain_t
  operator||(const array_adaptive_domain_t &other) const override {
    crab::CrabStats::count(domain_name() + ".count.widening");
    crab::ScopedCrabStats __st__(domain_name() + ".widening");
    if (other.is_bottom()) {
      return *this;
    } else if (is_bottom()) {
      return other;
    } else {
      CRAB_LOG("array-adaptive", crab::outs() << "Widening " << *this << " and "
                                              << other << "\n";);

      base_domain_t left_dom(m_inv);
      cell_varmap_t left_cell_varmap(m_cell_varmap);
      smashed_varmap_t left_smashed_varmap(m_smashed_varmap);

      base_domain_t right_dom(other.m_inv);
      cell_varmap_t right_cell_varmap(other.m_cell_varmap);
      smashed_varmap_t right_smashed_varmap(other.m_smashed_varmap);

      // Must be done before the renaming.
      auto out_array_map = m_array_map.join(
          other.m_array_map, left_cell_varmap, left_smashed_varmap, left_dom,
          right_cell_varmap, right_smashed_varmap, right_dom);

      smashed_varmap_t out_smashed_varmap;
      cell_varmap_t out_cell_varmap;

      do_renaming_for_join(left_dom, right_dom, left_smashed_varmap,
                           right_smashed_varmap, left_cell_varmap,
                           right_cell_varmap, out_smashed_varmap,
                           out_cell_varmap);

      array_adaptive_domain_t res(
          left_dom || right_dom, std::move(out_array_map),
          std::move(out_cell_varmap), std::move(out_smashed_varmap));
      CRAB_LOG("array-adaptive", crab::outs() << "Res=" << res << "\n";);
      return res;
    }
  }

  array_adaptive_domain_t widening_thresholds(
      const array_adaptive_domain_t &other,
      const iterators::thresholds<number_t> &ts) const override {
    crab::CrabStats::count(domain_name() + ".count.widening");
    crab::ScopedCrabStats __st__(domain_name() + ".widening");
    if (other.is_bottom()) {
      return *this;
    } else if (is_bottom()) {
      return other;
    } else {
      CRAB_LOG("array-adaptive", crab::outs() << "Widening " << *this << " and "
                                              << other << "\n";);

      base_domain_t left_dom(m_inv);
      cell_varmap_t left_cell_varmap(m_cell_varmap);
      smashed_varmap_t left_smashed_varmap(m_smashed_varmap);

      base_domain_t right_dom(other.m_inv);
      cell_varmap_t right_cell_varmap(other.m_cell_varmap);
      smashed_varmap_t right_smashed_varmap(other.m_smashed_varmap);

      // Must be done before the renaming.
      auto out_array_map = m_array_map.join(
          other.m_array_map, left_cell_varmap, left_smashed_varmap, left_dom,
          right_cell_varmap, right_smashed_varmap, right_dom);

      smashed_varmap_t out_smashed_varmap;
      cell_varmap_t out_cell_varmap;
      do_renaming_for_join(left_dom, right_dom, left_smashed_varmap,
                           right_smashed_varmap, left_cell_varmap,
                           right_cell_varmap, out_smashed_varmap,
                           out_cell_varmap);

      array_adaptive_domain_t res(
          left_dom.widening_thresholds(right_dom, ts), std::move(out_array_map),
          std::move(out_cell_varmap), std::move(out_smashed_varmap));
      CRAB_LOG("array-adaptive", crab::outs() << "Res=" << res << "\n";);
      return res;
    }
  }

  array_adaptive_domain_t
  operator&&(const array_adaptive_domain_t &other) const override {
    crab::CrabStats::count(domain_name() + ".count.narrowing");
    crab::ScopedCrabStats __st__(domain_name() + ".narrowing");
    if (is_bottom()) {
      return *this;
    } else if (other.is_bottom()) {
      return other;
    } else {
      CRAB_LOG("array-adaptive", crab::outs() << "Narrowing " << *this
                                              << " and " << other << "\n";);

      base_domain_t left_dom(m_inv);
      cell_varmap_t left_cell_varmap(m_cell_varmap);
      smashed_varmap_t left_smashed_varmap(m_smashed_varmap);

      base_domain_t right_dom(other.m_inv);
      cell_varmap_t right_cell_varmap(other.m_cell_varmap);
      smashed_varmap_t right_smashed_varmap(other.m_smashed_varmap);

      // Must be done before the renaming.
      auto out_array_map = m_array_map.join(
          other.m_array_map, left_cell_varmap, left_smashed_varmap, left_dom,
          right_cell_varmap, right_smashed_varmap, right_dom);

      smashed_varmap_t out_smashed_varmap;
      cell_varmap_t out_cell_varmap;

      do_renaming_for_meet(left_dom, right_dom, left_smashed_varmap,
                           right_smashed_varmap, left_cell_varmap,
                           right_cell_varmap, out_smashed_varmap,
                           out_cell_varmap);

      array_adaptive_domain_t res(
          left_dom && right_dom, std::move(out_array_map),
          std::move(out_cell_varmap), std::move(out_smashed_varmap));

      CRAB_LOG("array-adaptive", crab::outs() << "Res=" << res << "\n";);
      return res;
    }
  }

  void forget(const variable_vector_t &variables) override {
    crab::CrabStats::count(domain_name() + ".count.forget");
    crab::ScopedCrabStats __st__(domain_name() + ".forget");

    if (is_bottom() || is_top()) {
      return;
    }

    variable_vector_t scalar_variables;
    scalar_variables.reserve(variables.size());
    for (variable_t v : variables) {
      if (foreign_types::array_domains::lower(v.get_type()).is_array()) {
        CRAB_LOG("array-adaptive",
                 crab::outs() << "Forget array variable " << v << "\n";);
        forget_array(v);
      } else {
        CRAB_LOG("array-adaptive",
                 crab::outs() << "Forget scalar variable " << v << "\n";);
        scalar_variables.push_back(v);
      }
    }
    m_inv.forget(scalar_variables);
  }

  void project(const variable_vector_t &variables) override {
    crab::CrabStats::count(domain_name() + ".count.project");
    crab::ScopedCrabStats __st__(domain_name() + ".project");

    if (is_bottom() || is_top()) {
      return;
    }

    // if we must keep array variable v then we need to keep all its
    // synthetic cells in m_inv.

    variable_vector_t keep_vars;
    std::set<variable_t> keep_arrays;
    for (variable_t v : variables) {
      if (foreign_types::array_domains::lower(v.get_type()).is_array()) {
        keep_arrays.insert(v);
      } else {
        keep_vars.push_back(v);
      }
    }

    std::vector<variable_t> array_variables = get_array_variables();
    for (variable_t v : array_variables) {
      if (keep_arrays.count(v) > 0) {
        // keep all cells of v
        const array_state &as = lookup_array_state(v);
        if (!as.is_smashed()) {
          const offset_map_t &om = as.get_offset_map();
          std::vector<cell_t> cells = om.get_all_cells();
          for (auto &c : cells) {
            if (variable_opt_t v_opt = get_scalar(v, c)) {
              keep_vars.push_back(*v_opt);
            }
          }
        } else {
          keep_vars.push_back(get_smashed_variable(v, m_smashed_varmap));
        }
      } else {
        m_array_map -= v;
        m_cell_varmap.erase(v);
        m_smashed_varmap.erase(v);
      }
    }

    // Finally we project
    m_inv.project(keep_vars);
  }

  void normalize() override {
    CRAB_WARN("array adaptive normalize not implemented");
  }

  void minimize() override { m_inv.minimize(); }

  virtual interval_t operator[](const variable_t &v) override {
<<<<<<< HEAD
    if (!foreign_types::array_domains::lower(v.get_type()).is_array()) {
      return m_inv[v];
=======
    if (is_bottom()) {
      return interval_t::bottom();
    } else {
      if (!v.get_type().is_array()) {
	return m_inv.at(v);
      } else {
	return interval_t::top();
      }
    }    
  }

  virtual interval_t at(const variable_t &v) const override {
    if (is_bottom()) {
      return interval_t::bottom();
>>>>>>> d5b0783b
    } else {
      if (!v.get_type().is_array()) {
	return m_inv.at(v);
      } else {
	return interval_t::top();
      }
    }
  }

  /* begin intrinsics operations */
  void intrinsic(std::string name,
		 const variable_or_constant_vector_t &inputs,
                 const variable_vector_t &outputs) override {
    if ((std::all_of(inputs.begin(), inputs.end(),
                     [](const variable_or_constant_t &v) {
                       return foreign_types::array_domains::lower(v.get_type()).is_integer() ||
			      foreign_types::array_domains::lower(v.get_type()).is_bool();
                     })) &&
        (std::all_of(outputs.begin(), outputs.end(),
		     [](const variable_t &v) {
		       return foreign_types::array_domains::lower(v.get_type()).is_integer() ||
			      foreign_types::array_domains::lower(v.get_type()).is_bool();
        }))) {
      m_inv.intrinsic(name, inputs, outputs);
    } else {
      CRAB_WARN("Intrinsics ", name, " not implemented by ", domain_name());
    }
  }

  void backward_intrinsic(std::string name,
			  const variable_or_constant_vector_t &inputs,
                          const variable_vector_t &outputs,
                          const array_adaptive_domain_t &invariant) override {
    CRAB_WARN("Intrinsics ", name, " not implemented by ", domain_name());
  }
  /* end intrinsics operations */

  void operator+=(const linear_constraint_system_t &csts) override {
    crab::CrabStats::count(domain_name() + ".count.add_constraints");
    crab::ScopedCrabStats __st__(domain_name() + ".add_constraints");

    m_inv += csts;

    CRAB_LOG("array-adaptive",
             crab::outs() << "assume(" << csts << ")  " << *this << "\n";);
  }

  void operator-=(const variable_t &var) override {
    crab::CrabStats::count(domain_name() + ".count.forget");
    crab::ScopedCrabStats __st__(domain_name() + ".forget");

    if (is_bottom()) {
      return;
    }

    if (foreign_types::array_domains::lower(var.get_type()).is_array()) {
      forget_array(var);
    } else {
      m_inv -= var;
    }
  }

  void assign(const variable_t &x, const linear_expression_t &e) override {
    crab::CrabStats::count(domain_name() + ".count.assign");
    crab::ScopedCrabStats __st__(domain_name() + ".assign");

    m_inv.assign(x, e);

    CRAB_LOG("array-adaptive", crab::outs() << "apply " << x << " := " << e
                                            << " " << *this << "\n";);
  }

  void apply(arith_operation_t op, const variable_t &x, const variable_t &y,
             number_t z) override {
    crab::CrabStats::count(domain_name() + ".count.apply");
    crab::ScopedCrabStats __st__(domain_name() + ".apply");

    m_inv.apply(op, x, y, z);

    CRAB_LOG("array-adaptive", crab::outs()
                                   << "apply " << x << " := " << y << " " << op
                                   << " " << z << " " << *this << "\n";);
  }

  void apply(arith_operation_t op, const variable_t &x, const variable_t &y,
             const variable_t &z) override {
    crab::CrabStats::count(domain_name() + ".count.apply");
    crab::ScopedCrabStats __st__(domain_name() + ".apply");

    m_inv.apply(op, x, y, z);

    CRAB_LOG("array-adaptive", crab::outs()
                                   << "apply " << x << " := " << y << " " << op
                                   << " " << z << " " << *this << "\n";);
  }

  void select(const variable_t &lhs, const linear_constraint_t &cond,
		      const linear_expression_t &e1,  const linear_expression_t &e2) override {
    m_inv.select(lhs, cond, e1, e2);
  }
  
  void backward_assign(const variable_t &x, const linear_expression_t &e,
                       const array_adaptive_domain_t &inv) override {
    m_inv.backward_assign(x, e, inv.m_inv);
  }

  void backward_apply(arith_operation_t op, const variable_t &x,
                      const variable_t &y, number_t z,
                      const array_adaptive_domain_t &inv) override {
    m_inv.backward_apply(op, x, y, z, inv.m_inv);
  }

  void backward_apply(arith_operation_t op, const variable_t &x,
                      const variable_t &y, const variable_t &z,
                      const array_adaptive_domain_t &inv) override {
    m_inv.backward_apply(op, x, y, z, inv.m_inv);
  }

  void apply(int_conv_operation_t op, const variable_t &dst,
             const variable_t &src) override {
    crab::CrabStats::count(domain_name() + ".count.apply");
    crab::ScopedCrabStats __st__(domain_name() + ".apply");

    m_inv.apply(op, dst, src);
  }

  void apply(bitwise_operation_t op, const variable_t &x, const variable_t &y,
             const variable_t &z) override {
    crab::CrabStats::count(domain_name() + ".count.apply");
    crab::ScopedCrabStats __st__(domain_name() + ".apply");

    m_inv.apply(op, x, y, z);

    CRAB_LOG("array-adaptive", crab::outs()
                                   << "apply " << x << " := " << y << " " << op
                                   << " " << z << " " << *this << "\n";);
  }

  void apply(bitwise_operation_t op, const variable_t &x, const variable_t &y,
             number_t k) override {
    crab::CrabStats::count(domain_name() + ".count.apply");
    crab::ScopedCrabStats __st__(domain_name() + ".apply");

    m_inv.apply(op, x, y, k);

    CRAB_LOG("array-adaptive", crab::outs()
                                   << "apply " << x << " := " << y << " " << op
                                   << " " << k << " " << *this << "\n";);
  }

  
  
  // boolean operators
  virtual void assign_bool_cst(const variable_t &lhs,
                               const linear_constraint_t &rhs) override {
    m_inv.assign_bool_cst(lhs, rhs);
  }

  virtual void assign_bool_ref_cst(const variable_t &lhs,
                                   const reference_constraint_t &rhs) override {
    m_inv.assign_bool_ref_cst(lhs, rhs);
  }

  virtual void assign_bool_var(const variable_t &lhs, const variable_t &rhs,
                               bool is_not_rhs) override {
    m_inv.assign_bool_var(lhs, rhs, is_not_rhs);
  }

  virtual void apply_binary_bool(bool_operation_t op, const variable_t &x,
                                 const variable_t &y,
                                 const variable_t &z) override {
    m_inv.apply_binary_bool(op, x, y, z);
  }

  virtual void assume_bool(const variable_t &v, bool is_negated) override {
    m_inv.assume_bool(v, is_negated);
  }

  virtual void select_bool(const variable_t &lhs, const variable_t &cond,
			   const variable_t &b1, const variable_t &b2) override {
    m_inv.select_bool(lhs, cond, b1, b2);
  }
  
  // backward boolean operators
  virtual void
  backward_assign_bool_cst(const variable_t &lhs,
                           const linear_constraint_t &rhs,
                           const array_adaptive_domain_t &inv) override {
    m_inv.backward_assign_bool_cst(lhs, rhs, inv.m_inv);
  }

  virtual void
  backward_assign_bool_ref_cst(const variable_t &lhs,
                               const reference_constraint_t &rhs,
                               const array_adaptive_domain_t &inv) override {
    m_inv.backward_assign_bool_ref_cst(lhs, rhs, inv.m_inv);
  }

  virtual void
  backward_assign_bool_var(const variable_t &lhs, const variable_t &rhs,
                           bool is_not_rhs,
                           const array_adaptive_domain_t &inv) override {
    m_inv.backward_assign_bool_var(lhs, rhs, is_not_rhs, inv.m_inv);
  }

  virtual void
  backward_apply_binary_bool(bool_operation_t op, const variable_t &x,
                             const variable_t &y, const variable_t &z,
                             const array_adaptive_domain_t &inv) override {
    m_inv.backward_apply_binary_bool(op, x, y, z, inv.m_inv);
  }

  /// array_adaptive is a functor domain that implements all
  /// operations except region/reference operations.
  REGION_AND_REFERENCE_OPERATIONS_NOT_IMPLEMENTED(array_adaptive_domain_t)

  // array_operators_api

  // array_init returns a fresh array where all elements between
  // lb_idx and ub_idx are initialized to val. Thus, the first thing
  // we need to do is to kill existing cells.
  virtual void array_init(const variable_t &a,
                          const linear_expression_t &elem_size,
                          const linear_expression_t &lb_idx,
                          const linear_expression_t &ub_idx,
                          const linear_expression_t &val) override {
    crab::CrabStats::count(domain_name() + ".count.array_init");
    crab::ScopedCrabStats __st__(domain_name() + ".array_init");

    if (is_bottom())
      return;

    const array_state &as = lookup_array_state(a);
    // The array shouldn't be smashed yet
    if (!as.is_smashed()) {
      array_state next_as(as); // important to make the copy
      offset_map_t &om = next_as.get_offset_map();
      std::vector<cell_t> old_cells = om.get_all_cells();
      if (!old_cells.empty()) {
        kill_cells(a, old_cells, om);
        m_array_map.set(a, next_as);
      }
    }

    array_store_range(a, elem_size, lb_idx, ub_idx, val);
  }

  virtual void array_load(const variable_t &lhs, const variable_t &a,
                          const linear_expression_t &elem_size,
                          const linear_expression_t &i) override {
    crab::CrabStats::count(domain_name() + ".count.array_load");
    crab::ScopedCrabStats __st__(domain_name() + ".array_load");

    if (is_bottom())
      return;

    uint64_t e_sz = check_and_get_elem_size(elem_size);
    const array_state &as = lookup_array_state(a);
    if (as.is_smashed()) {
      // Check smashed array is consistent with elem_size
      const cp_domain_t &a_elem_size = as.get_element_sz();
      cp_domain_t cp_e_sz((int64_t)e_sz);
      cp_e_sz |= a_elem_size;
      if (!cp_e_sz.is_top()) {
        variable_t smashed_a = get_smashed_variable(a, m_smashed_varmap);
        m_inv.array_load(lhs, smashed_a, elem_size, i);
        goto array_load_end;
      } else {
        // lhs will be forgotten
      }
    } else {
      interval_t ii = to_interval(i);
      if (boost::optional<number_t> n = ii.singleton()) {
        array_state next_as(as); // important to make the copy
        offset_map_t &offset_map = next_as.get_offset_map();
        offset_t o(static_cast<int64_t>(*n));
        std::vector<cell_t> cells;
        offset_map.get_overlap_cells(o, e_sz, cells);
        CRAB_LOG("array-adaptive",
                 crab::outs() << "Number of overlapping cells=" << cells.size()
                              << "\n";);

        if (!cells.empty()) {
          CRAB_LOG("array-adaptive",
                   CRAB_WARN("Ignored read from cell ", a, "[", o, "...",
                             o.index() + e_sz - 1, "]",
                             " because it overlaps with ", cells.size(),
                             " cells"););
          /*
            TODO: we can apply here "Value Recomposition" 'a la'
            Mine'06 to construct values of some type from a sequence
            of bytes. It can be endian-independent but it would more
            precise if we choose between little- and big-endian.
          */
        } else {
          variable_t rhs = mk_named_cell(a, o, e_sz, offset_map).second;
          // Here it's ok to do assignment (instead of expand)
          // because c is not a summarized variable. Otherwise, it
          // would be unsound.
          do_assign(lhs, rhs);
          m_array_map.set(a, next_as);
          goto array_load_end;
        }
      } else {
        linear_expression_t symb_lb(i);
        linear_expression_t symb_ub(i + number_t(e_sz - 1));
        std::vector<cell_t> cells;
        const offset_map_t &offset_map = as.get_offset_map();
        offset_map.get_overlap_cells_symbolic_offset(m_inv, symb_lb, symb_ub,
                                                     cells);
        // XXX: if we have a large array that is never smashed but we
        // do many reads with symbolic offsets then it might be better
        // to smash the array so that each read is cheaper.
        if (crab_domain_params_man::get().array_adaptive_is_smashable()) {
          if (array_state::can_be_smashed(cells, e_sz, true)) {
            // we smash all overlapping cells into a fresh array
            // (summarized) variable
            auto &vfac =
                const_cast<varname_t *>(&(a.name()))->get_var_factory();
            variable_t fresh_var(vfac.get(), foreign_types::array_domains::lower(a.get_type()));
            bool found_cell_without_scalar = false;
            for (unsigned k = 0, num_cells = cells.size(); k < num_cells; ++k) {
              const cell_t &c = cells[k];
              auto c_scalar_opt = get_scalar(a, c);
              if (!c_scalar_opt) {
                CRAB_LOG("array-adaptive",
                         CRAB_WARN("array adaptive: ignored array load from ",
                                   a, " because non-constant array index ", i,
                                   "=", ii, " because found unnamed cell ",
                                   c););

                found_cell_without_scalar = true;
                break;
              }
              const bool is_strong_update = (k == 0);
              m_inv.array_store(fresh_var, elem_size, i, *c_scalar_opt,
                                is_strong_update);
            }
            if (found_cell_without_scalar) {
              m_inv -= lhs;
            } else {
              // we read from the temporary summarized variable
              m_inv.array_load(lhs, fresh_var, elem_size, i);
            }
            // we forget the temporary summarized variable
            m_inv -= fresh_var;
            goto array_load_end;
          } else {
            CRAB_LOG("array-adaptive",
                     CRAB_WARN("array adaptive: ignored array load from ", a,
                               " because non-constant array index ", i, "=", ii,
                               " and cannot smash the array"););
          }
        } else {
          CRAB_LOG("array-adaptive",
                   CRAB_WARN("array adaptive: ignored array load from ", a,
                             " because non-constant array index ", i, "=",
                             ii););
        }
      }
    }
    m_inv -= lhs;

  array_load_end:
    CRAB_LOG("array-adaptive", linear_expression_t ub = i + elem_size - 1;
             crab::outs() << lhs << ":=" << a << "[" << i << "..." << ub
                          << "]  -- " << *this << "\n";);
  }

  virtual void array_store(const variable_t &a,
                           const linear_expression_t &elem_size,
                           const linear_expression_t &i,
                           const linear_expression_t &val,
                           bool is_strong_update) override {
    crab::CrabStats::count(domain_name() + ".count.array_store");
    crab::ScopedCrabStats __st__(domain_name() + ".array_store");

    if (is_bottom())
      return;

    uint64_t e_sz = check_and_get_elem_size(elem_size);
    const array_state &as = lookup_array_state(a);

    if (as.is_smashed()) {
      variable_t smashed_a = get_smashed_variable(a, m_smashed_varmap);
      const cp_domain_t &a_elem_size = as.get_element_sz();
      cp_domain_t cp_e_sz((int64_t)e_sz);
      cp_e_sz |= a_elem_size;
      if (!cp_e_sz.is_top()) {
        m_inv.array_store(smashed_a, elem_size, i, val, is_strong_update);
      } else {
        m_inv -= smashed_a;
      }
    } else {
      interval_t ii = to_interval(i);
      array_state next_as(as);
      offset_map_t &offset_map = next_as.get_offset_map();
      boost::optional<number_t> n_opt = ii.singleton();
      if (n_opt && (offset_map.get_number_cells() <
		    crab_domain_params_man::get().array_adaptive_max_array_size())) {

        // -- Constant index: kill overlapping cells + perform strong update
        std::vector<cell_t> cells;
        offset_t o(static_cast<int64_t>(*n_opt));
        offset_map.get_overlap_cells(o, e_sz, cells);
        if (cells.size() > 0) {
          CRAB_LOG("array-adaptive",
                   CRAB_WARN("Killed ", cells.size(),
                             " overlapping cells with ", "[", o, "...",
                             o.index() + e_sz - 1, "]", " before writing."));
          kill_cells(a, cells, offset_map);
        }
        // Perform scalar update
        // -- create a new cell it there is no one already
        variable_t scalar_v = mk_named_cell(a, o, e_sz, offset_map).second;
        // -- strong update
        do_assign(scalar_v, val);
      } else {
        // -- Non-constant index: kill overlapping cells

        if (n_opt) {
          CRAB_LOG("array-adaptive",
                   crab::outs()
                       << "array write to " << a << " with constant index " << i
                       << "=" << ii << " but array size exceeded threshold of "
		       << crab_domain_params_man::get().array_adaptive_max_array_size()
                       << " so smashing is happening.\n";);
        } else {
          CRAB_LOG("array-adaptive", crab::outs() << "array write to " << a
                                                  << " with non-constant index "
                                                  << i << "=" << ii << "\n";);
        }

        bool smashed = false; // whether smashing took place
        if (crab_domain_params_man::get().array_adaptive_is_smashable()) {
          std::vector<cell_t> cells = offset_map.get_all_cells();
          if (next_as.can_be_smashed(e_sz) &&
              // Smashing is expensive because it will go over all cells
              // performing one join per weak update even if the smashed
              // array is already unconstrained. We don't smash if the
              // number of cells to be smashed is too large.
              (cells.size() <= crab_domain_params_man::get().array_adaptive_max_smashable_cells())) {
            smashed = true;
            CRAB_LOG("array-adaptive-smash",
                     crab::outs() << "Array " << a << " will be smashed\n";);
            bool found_cell_without_scalar = false;
            variable_t smashed_a = get_smashed_variable(a, m_smashed_varmap);
            for (unsigned k = 0, num_cells = cells.size(); k < num_cells; ++k) {
              const cell_t &c = cells[k];
              auto c_scalar_opt = get_scalar(a, c);
              if (!c_scalar_opt) {
                found_cell_without_scalar = true;
                break;
              }
              const bool is_strong_update = (k == 0);
              m_inv.array_store(smashed_a, elem_size, i, *c_scalar_opt,
                                is_strong_update);
              CRAB_LOG("array-adaptive-smash",
                       crab::outs() << "\tAfter smashing " << *c_scalar_opt
                                    << "=" << m_inv << "\n";);
            }

            if (found_cell_without_scalar) {
              m_inv -= smashed_a;
            } else {
              // Finally the array store
              m_inv.array_store(smashed_a, elem_size, i, val, is_strong_update);
            }

            // The removal of cells from offset_map must be done after
            // the array has been fully smashed.
            for (unsigned k = 0, num_cells = cells.size(); k < num_cells; ++k) {
              const cell_t &c = cells[k];
              if (auto c_scalar_opt = get_scalar(a, c)) {
                // destroy the synthethic cell from the base domain and
                // from the offset map
                m_inv -= *c_scalar_opt;
              }
              offset_map.erase(c);
              m_cell_varmap.erase(a, c);
            }
            next_as.set_smashed(true);
            next_as.get_element_sz() = cp_domain_t(number_t(e_sz));

            CRAB_LOG("array-adaptive-smash",
                     crab::outs() << "Array " << a
                                  << " has been smashed:" << m_inv << "\n";);
          } else {
            CRAB_LOG("array-adaptive",
                     if (cells.size() >
			 crab_domain_params_man::get().array_adaptive_max_smashable_cells()) {
                       CRAB_WARN("Array ", a,
                                 " cannot be smashed because too many cells ",
                                 cells.size(), ". Array write at index ", i,
                                 "=", ii, " is safely ignored");
                     } else {
                       CRAB_WARN("Array ", a,
                                 " cannot be smashed so array write at index ",
                                 i, "=", ii, " is safely ignored");
                     });
          }
        }

        if (!smashed) {
          linear_expression_t symb_lb(i);
          linear_expression_t symb_ub(i + number_t(e_sz - 1));
          std::vector<cell_t> cells;
          offset_map.get_overlap_cells_symbolic_offset(m_inv, symb_lb, symb_ub,
                                                       cells);
          CRAB_LOG(
              "array-adaptive", crab::outs() << "Killed cells: {";
              for (unsigned j = 0; j < cells.size();) {
                crab::outs() << cells[j];
                ++j;
                if (j < cells.size()) {
                  crab::outs() << ",";
                }
              } crab::outs()
              << "}\n";);

          kill_cells(a, cells, offset_map);
        }
      }
      m_array_map.set(a, next_as);
    }
    CRAB_LOG("array-adaptive", linear_expression_t ub = i + elem_size - 1;
             crab::outs() << a << "[" << i << "..." << ub << "]:=" << val
                          << " -- " << *this << "\n";);
  }

  // Perform array stores over an array segment [lb_idx, ub_idx]
  virtual void array_store_range(const variable_t &a,
                                 const linear_expression_t &elem_size,
                                 const linear_expression_t &lb_idx,
                                 const linear_expression_t &ub_idx,
                                 const linear_expression_t &val) override {
    crab::CrabStats::count(domain_name() + ".count.array_store_range");
    crab::ScopedCrabStats __st__(domain_name() + ".array_store_range");

    if (is_bottom())
      return;

    uint64_t e_sz = check_and_get_elem_size(elem_size);
    interval_t lb_i = to_interval(lb_idx);
    auto lb = lb_i.singleton();
    if (!lb) {
      CRAB_WARN("array adaptive store range ignored because ", "lower bound",
                lb_idx, " is not constant");
      return;
    }

    interval_t ub_i = to_interval(ub_idx);
    auto ub = ub_i.singleton();
    if (!ub) {
      CRAB_WARN("array adaptive store range ignored because ", "upper bound ",
                ub_idx, " is not constant");
      return;
    }

    if (!(*lb <= *ub)) {
      CRAB_WARN("array adaptive store range ignored because lower bound ", *lb,
                " is not less or equal than upper bound ", *ub);
      return;
    }

    number_t num_elems = (*ub - *lb) / e_sz;
    number_t e = *ub;
    if (num_elems >
	crab_domain_params_man::get().array_adaptive_max_array_size()) {
      e = *lb +
	((number_t(crab_domain_params_man::get().array_adaptive_max_array_size()) - 1) * e_sz);
      CRAB_WARN("array adaptive store range will ignore indexes greater than ",
                e);
    }

    for (number_t i = *lb; i <= e;) {
      array_store(a, elem_size, i, val, false);
      i = i + e_sz;
    }
  }

  virtual void array_assign(const variable_t &lhs,
                            const variable_t &rhs) override {
    CRAB_LOG("array-adaptive",
             crab::outs() << "Array assign " << lhs << " := " << rhs << "\n";);

    if (is_bottom()) {
      return;
    }

    const array_state &as = lookup_array_state(rhs);
    if (!as.is_smashed()) {
      offset_map_t lhs_om;
      const offset_map_t &rhs_om = as.get_offset_map();
      std::map<variable_t, variable_t> renmap;
      CRAB_LOG("array-adaptive-array-assign", crab::outs() << "Not smashed\n";);
      std::vector<cell_t> cells = rhs_om.get_all_cells();
      for (auto &c : cells) {
        variable_opt_t c_scalar_opt = get_scalar(rhs, c);
        if (!c_scalar_opt) {
          continue;
        }
        // Create a new cell for lhs from rhs's cell.
        auto named_cell =
            mk_named_cell(lhs, c.get_offset(), c.get_size(), lhs_om);
        variable_t new_c_scalar = named_cell.second;
        renmap.insert({new_c_scalar, *c_scalar_opt});
      }

      cp_domain_t elem_sz = as.get_element_sz();
      m_array_map.set(
          lhs, array_state(false, std::move(elem_sz), std::move(lhs_om)));

      CRAB_LOG(
          "array-adaptive-array-assign", crab::outs() << "array variables={";
          std::vector<variable_t> array_variables = get_array_variables();
          for (unsigned i = 0, e = array_variables.size(); i < e;
               ++i) { crab::outs() << array_variables[i] << ";"; } crab::outs()
          << "}\n";);

      for (auto &kv : renmap) {
        CRAB_LOG("array-adaptive-array-assign",
                 crab::outs() << "Base domain assign " << kv.first
                              << " := " << kv.second << "\n";);
        do_assign(kv.first, kv.second);
      }
    } else if (crab_domain_params_man::get().array_adaptive_is_smashable()) {
      CRAB_LOG("array-adaptive-array-assign", crab::outs() << "Smashed\n";);
      variable_t smashed_lhs = get_smashed_variable(lhs, m_smashed_varmap);
      variable_t smashed_rhs = get_smashed_variable(rhs, m_smashed_varmap);
      m_inv.array_assign(smashed_lhs, smashed_rhs);
      m_array_map.set(lhs, as);
    }
    CRAB_LOG("array-adaptive", crab::outs() << "Res=" << *this << "\n";);
  }

  // backward array operations

  virtual void
  backward_array_init(const variable_t &a, const linear_expression_t &elem_size,
                      const linear_expression_t &lb_idx,
                      const linear_expression_t &ub_idx,
                      const linear_expression_t &val,
                      const array_adaptive_domain_t &invariant) override {
    crab::CrabStats::count(domain_name() + ".count.backward_array_init");
    crab::ScopedCrabStats __st__(domain_name() + ".backward_array_init");

    if (is_bottom())
      return;

    // make all array cells uninitialized
    const array_state &as = lookup_array_state(a);
    if (!as.is_smashed()) {
      array_state next_as(as);
      offset_map_t &om = next_as.get_offset_map();
      std::vector<cell_t> old_cells = om.get_all_cells();
      if (!old_cells.empty()) {
        kill_cells(a, old_cells, om);
        m_array_map.set(a, next_as);
      }
    } else {
      CRAB_WARN("array_adaptive::backward_array_init not implemented if array "
                "smashed");
    }

    // meet with forward invariant
    *this = *this & invariant;
  }

  virtual void
  backward_array_load(const variable_t &lhs, const variable_t &a,
                      const linear_expression_t &elem_size,
                      const linear_expression_t &i,
                      const array_adaptive_domain_t &invariant) override {
    crab::CrabStats::count(domain_name() + ".count.backward_array_load");
    crab::ScopedCrabStats __st__(domain_name() + ".backward_array_load");

    if (is_bottom()) {
      return;
    }

    auto s = rename_with_meet_semantics(invariant);
    std::swap(m_inv, s.left_dom);
    std::swap(m_array_map, s.array_map);
    std::swap(m_cell_varmap, s.cell_varmap);
    std::swap(m_smashed_varmap, s.smashed_varmap);
	
    const array_state &as = lookup_array_state(a);
    if (as.is_smashed()) {
      CRAB_WARN("array_adaptive::backward_array_load not implemented if array "
                "smashed");
    } else {
      // We use the forward invariant to extract the array index.
      // it's ok that invariant is not renamed here.
      interval_t ii = to_interval(i, invariant.get_content_domain());
      if (boost::optional<number_t> n = ii.singleton()) {	
        array_state next_as(as);
        offset_map_t &om = next_as.get_offset_map();
        offset_t o(static_cast<int64_t>(*n));
	uint64_t e_sz = check_and_get_elem_size(elem_size);	        
	// We need to ensure when do_backward_assign is called that
	// m_inv and s.right_dom (renamed version of invariant.m_inv)
	// have been properly renamed.
	cell_t c = mk_named_cell(a, o, e_sz, om).first;
        do_backward_assign(lhs, a, c, s.right_dom /*invariant.m_inv*/);
        m_array_map.set(a, next_as);
      } else {
        CRAB_LOG("array-adaptive",
                 CRAB_WARN("array index is not a constant value"););
        // -- Forget lhs
        m_inv -= lhs;
        // -- Meet with forward invariant
	//
	// m_inv and s.right_dom have been properly renamed so we
	// don't need need the next line which would do again the
	// renaming.	
        //*this = *this & invariant;
	m_inv = m_inv & s.right_dom;
      }
    }

    CRAB_LOG("array-adaptive", linear_expression_t ub = i + elem_size - 1;
             crab::outs() << "BACKWARD " << lhs << ":=" << a << "[" << i
                          << "..." << ub << "]  -- " << *this << "\n";);
  }

  virtual void backward_array_store(
      const variable_t &a, const linear_expression_t &elem_size,
      const linear_expression_t &i, const linear_expression_t &val,
      bool /*is_strong_update*/,
      const array_adaptive_domain_t &invariant) override {
    crab::CrabStats::count(domain_name() + ".count.backward_array_store");
    crab::ScopedCrabStats __st__(domain_name() + ".backward_array_store");

    if (is_bottom()) {
      return;
    }

    auto s = rename_with_meet_semantics(invariant);
    std::swap(m_inv, s.left_dom);
    std::swap(m_array_map, s.array_map);
    std::swap(m_cell_varmap, s.cell_varmap);
    std::swap(m_smashed_varmap, s.smashed_varmap);
    
    uint64_t e_sz = check_and_get_elem_size(elem_size);
    const array_state &as = lookup_array_state(a);
    if (as.is_smashed()) {
      CRAB_WARN("array_adaptive::backward_array_store not implemented if array "
                "smashed");
    } else {
      array_state next_as(as);
      offset_map_t &om = next_as.get_offset_map();
      // We use the forward invariant to extract the array index.
      // it's ok to use "invariant" without being renamed.
      interval_t ii = to_interval(i, invariant.m_inv);
      if (boost::optional<number_t> n = ii.singleton()) {
        // -- Constant index and the store updated one single cell:
        // -- backward assign in the base domain.
        offset_t o(static_cast<int64_t>(*n));
        std::vector<cell_t> cells;
        om.get_overlap_cells(o, e_sz, cells);
        // post: forall c \in cells:: c != [o,e_sz)
        // that is, get_overlap_cells returns cells different from [o, e_sz)
        if (cells.size() >= 1) {
          kill_cells(a, cells, om);
	  // m_inv and s.right_dom have been properly renamed so we
	  // don't need the next line which would do again the
	  // renaming.
	  //
          //*this = *this & invariant;
	  m_inv = m_inv & s.right_dom;
        } else {
	  // We need to ensure when do_backward_assign is called that
	  // m_inv and s.right_dom (renamed version of invariant.m_inv)
	  // have been properly renamed.
          cell_t c = mk_named_cell(a, o, e_sz, om).first;
          do_backward_assign(a, c, val, s.right_dom /*invariant.m_inv*/);
        }
      } else {
        // TODOX: smash the array if needed
        // -- Non-constant index or multiple overlapping cells: kill
        // -- overlapping cells and meet with forward invariant.
        linear_expression_t symb_lb(i);
        linear_expression_t symb_ub(i + number_t(e_sz - 1));
        std::vector<cell_t> cells;
        om.get_overlap_cells_symbolic_offset(s.right_dom /*invariant.m_inv*/,
					     symb_lb, symb_ub,
                                             cells);
        kill_cells(a, cells, om);
	// -- Meet with forward invariant
        //
        // m_inv and s.right_dom have been properly renamed so we
        // don't need need the next line which would do again the
        // renaming.
	//
        //*this = *this & invariant; 
        m_inv = m_inv & s.right_dom;
      }
      m_array_map.set(a, next_as);
    }

    CRAB_LOG("array-adaptive", linear_expression_t ub = i + elem_size - 1;
             crab::outs() << "BACKWARD " << a << "[" << i << "..." << ub
                          << "]:=" << val << " -- " << *this << "\n";);
  }

  virtual void backward_array_store_range(
      const variable_t &a, const linear_expression_t &elem_size,
      const linear_expression_t &lb_idx, const linear_expression_t &ub_idx,
      const linear_expression_t &val,
      const array_adaptive_domain_t &invariant) override {
    crab::CrabStats::count(domain_name() + ".count.backward_array_store_range");
    crab::ScopedCrabStats __st__(domain_name() +
                                 ".count.backward_array_store_range");

    if (is_bottom())
      return;

    uint64_t e_sz = check_and_get_elem_size(elem_size);

    // make copy to avoid one extra copy
    base_domain_t base_dom(invariant.m_inv);
    interval_t lb_i = to_interval(lb_idx, base_dom);
    auto lb = lb_i.singleton();
    if (!lb) {
      return;
    }

    interval_t ub_i = to_interval(ub_idx, base_dom);
    auto ub = ub_i.singleton();
    if (!ub) {
      return;
    }

    if (!(*lb <= *ub)) {
      return;
    }

    number_t num_elems = (*ub - *lb) / e_sz;
    number_t e = *ub;
    if (num_elems > crab_domain_params_man::get().array_adaptive_max_array_size()) {
      e = *lb +
	((number_t(crab_domain_params_man::get().array_adaptive_max_array_size()) - 1) * e_sz);
    }

    for (number_t i = *lb; i <= e;) {
      backward_array_store(a, elem_size, i, val, false, invariant);
      i = i + e_sz;
    }
  }

  virtual void
  backward_array_assign(const variable_t &lhs, const variable_t &rhs,
                        const array_adaptive_domain_t &invariant) override {
    CRAB_WARN("backward_array_assign in array_adaptive domain not implemented");
  }

  linear_constraint_system_t to_linear_constraint_system() const override {
    crab::CrabStats::count(domain_name() +
                           ".count.to_linear_constraint_system");
    crab::ScopedCrabStats __st__(domain_name() +
                                 ".to_linear_constraint_system");

    return filter_nonscalar_vars(
        std::move(m_inv.to_linear_constraint_system()));
  }

  disjunctive_linear_constraint_system_t
  to_disjunctive_linear_constraint_system() const override {
    disjunctive_linear_constraint_system_t res;
    auto disj_csts = m_inv.to_disjunctive_linear_constraint_system();
    for (auto &csts : disj_csts) {
      auto filtered_csts = filter_nonscalar_vars(std::move(csts));
      if (!filtered_csts.is_true()) {
        res += filtered_csts;
      }
    }
    return res;
  }

  base_domain_t get_content_domain() const { return m_inv; }

  base_domain_t &get_content_domain() { return m_inv; }

  void write(crab_os &o) const override {
    o << m_inv;
    CRAB_LOG(
        "array-adaptive-print-details", crab::outs() << "\n";
        crab::outs() << "=== CELLS PER ARRAY === \n";
        for (auto it = m_array_map.begin(), et = m_array_map.end(); it != et;
             ++it) {
          const variable_t &v = it->first;
          const array_state &as = it->second;
          crab::outs() << "ARRAY VAR " << v << ":\n";
          as.write(crab::outs());
          crab::outs() << "\n";
        } crab::outs()
        << "=== MAP FROM CELLS TO SCALARS === \n";
        for (auto const &kv
             : m_cell_varmap) {
          for (auto &cv : kv.second) {
            crab::outs() << "\t" << kv.first << "#" << cv.first << " -> "
                         << cv.second << "\n";
          }
        } crab::outs()
        << "=== SMASHED VARIABLES ===\n";
        if (m_smashed_varmap.empty()) {
          crab::outs() << "No smashed variables\n";
        } else {
          for (auto const &kv : m_smashed_varmap) {
            crab::outs() << kv.first << " --> " << kv.second << "\n";
          }
        });
  }

  std::string domain_name() const override {
    std::string name("ArrayAdaptive(" + m_inv.domain_name() + ")");
    return name;
  }

  void expand(const variable_t &v, const variable_t &new_v) override {
    if (is_bottom() || is_top()) {
      return;
    }

    if (foreign_types::array_domains::lower(v.get_type()) !=
	foreign_types::array_domains::lower(new_v.get_type())) {
      CRAB_ERROR(domain_name(), "::expand must preserve same type");
    }

    if (foreign_types::array_domains::lower(v.get_type()).is_array()) {
      CRAB_WARN(domain_name(), "::expand not implemented for array variable");
    } else {
      m_inv.expand(v, new_v);
    }
  }

  void rename(const variable_vector_t &from,
              const variable_vector_t &to) override {
    if (is_bottom() || is_top()) {
      return;
    }

    if (from.size() != to.size()) {
      CRAB_ERROR(domain_name(), "::rename expects vectors same sizes");
    }

    CRAB_LOG("array-adaptive", crab::outs()
                                   << "Before renaming " << *this << "\n";);

    // Split into array and scalar variables
    variable_vector_t array_from, array_to, scalar_from, scalar_to;
    for (unsigned i = 0, sz = from.size(); i < sz; ++i) {
      variable_t old_v = from[i];
      variable_t new_v = to[i];
      if (foreign_types::array_domains::lower(old_v.get_type()) !=
	  foreign_types::array_domains::lower(new_v.get_type())) {
        CRAB_ERROR(domain_name(), "::rename must preserve same type");
      }
      if (foreign_types::array_domains::lower(new_v.get_type()).is_array()) {
        array_from.push_back(old_v);
        array_to.push_back(new_v);
      } else {
        scalar_from.push_back(old_v);
        scalar_to.push_back(new_v);
      }
    }

    unsigned num_arr_vars = array_from.size();
    for (unsigned i = 0; i < num_arr_vars; ++i) {
      variable_t old_v = array_from[i];
      variable_t new_v = array_to[i];

      // Rename m_smashed_varmap
      auto it = m_smashed_varmap.find(old_v);
      if (it != m_smashed_varmap.end()) {
        variable_t new_smashed_v = mk_smashed_variable(new_v);
        variable_t old_smashed_v = it->second;
        m_smashed_varmap.erase(it);
        m_smashed_varmap.insert({new_v, new_smashed_v});
        // renaming in the base domain
        scalar_from.push_back(old_smashed_v);
        scalar_to.push_back(new_smashed_v);
      }

      // Rename m_cell_varmap and m_array_map
      if (const array_state *old_as = m_array_map.find(old_v)) {
        array_state new_as;
        new_as.set_smashed(old_as->is_smashed());
        cp_domain_t &new_cp_dom = new_as.get_element_sz();
        new_cp_dom = old_as->get_element_sz();
        offset_map_t &offset_map = new_as.get_offset_map();
        // We insert here an empty vector so that no resizing can happen
        // while we iterate over m_cell_varmap.
        m_cell_varmap.insert(new_v);
        for (auto it = m_cell_varmap.begin_cells(old_v),
                  et = m_cell_varmap.end_cells(old_v);
             it != et; ++it) {
          const cell_t &old_c = (*it).first;
          const variable_t &old_scalar = (*it).second;
          /// Modify m_cell_varmap but it doesn't invalidate iterators
          /// because new_v is already in m_cell_varmap.
          auto named_cell = mk_named_cell(new_v, old_c.get_offset(),
                                          old_c.get_size(), offset_map);
          variable_t new_scalar = named_cell.second;
          // renaming in the base domain
          scalar_from.push_back(old_scalar);
          scalar_to.push_back(new_scalar);
        }
        m_array_map -= old_v;
        m_array_map.set(new_v, new_as);
      }
      m_cell_varmap.erase(old_v);
    } // end for

    m_inv.rename(scalar_from, scalar_to);
    CRAB_LOG("array-adaptive", crab::outs()
                                   << "After renaming " << *this << "\n";);
  }

}; // end array_adaptive_domain

template <typename Dom>
struct abstract_domain_traits<array_adaptive_domain<Dom>> {
  using number_t = typename Dom::number_t;
  using varname_t = typename Dom::varname_t;
};

template <typename Dom>
class checker_domain_traits<array_adaptive_domain<Dom>> {
public:
  using this_type = array_adaptive_domain<Dom>;
  using base_domain_t = typename this_type::base_domain_t;
  using linear_constraint_t = typename this_type::linear_constraint_t;
  using disjunctive_linear_constraint_system_t =
      typename this_type::disjunctive_linear_constraint_system_t;

  static bool entail(this_type &lhs,
                     const disjunctive_linear_constraint_system_t &rhs) {
    base_domain_t &lhs_dom = lhs.get_content_domain();
    return checker_domain_traits<base_domain_t>::entail(lhs_dom, rhs);
  }

  static bool entail(const disjunctive_linear_constraint_system_t &lhs,
                     this_type &rhs) {
    base_domain_t &rhs_dom = rhs.get_content_domain();
    return checker_domain_traits<base_domain_t>::entail(lhs, rhs_dom);
  }

  static bool entail(this_type &lhs, const linear_constraint_t &rhs) {
    base_domain_t &lhs_dom = lhs.get_content_domain();
    return checker_domain_traits<base_domain_t>::entail(lhs_dom, rhs);
  }

  static bool intersect(this_type &inv, const linear_constraint_t &cst) {
    base_domain_t &dom = inv.get_content_domain();
    return checker_domain_traits<base_domain_t>::intersect(dom, cst);
  }
};

} // namespace domains
} // namespace crab<|MERGE_RESOLUTION|>--- conflicted
+++ resolved
@@ -2158,10 +2158,6 @@
   void minimize() override { m_inv.minimize(); }
 
   virtual interval_t operator[](const variable_t &v) override {
-<<<<<<< HEAD
-    if (!foreign_types::array_domains::lower(v.get_type()).is_array()) {
-      return m_inv[v];
-=======
     if (is_bottom()) {
       return interval_t::bottom();
     } else {
@@ -2176,7 +2172,6 @@
   virtual interval_t at(const variable_t &v) const override {
     if (is_bottom()) {
       return interval_t::bottom();
->>>>>>> d5b0783b
     } else {
       if (!v.get_type().is_array()) {
 	return m_inv.at(v);
