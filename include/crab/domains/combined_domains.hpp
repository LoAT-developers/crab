#ifndef CRAB_COMBINED_DOMAINS_HPP
#define CRAB_COMBINED_DOMAINS_HPP

/************************************************************************** 
 * Combination of domains:
 * 
 * (1) reduced product of two arbitrary domains with only lattice
 *     operations.
 *
 * (2) reduced product of two arbitrary domains with all operations.
 * 
 * The reduction in (1) and (2) is simply done by making bottom the
 * abstract state if one of them is bottom.
 * 
 * (3) reduced product of two numerical domains. The reduction is done
 *     via a special push operation that must be defined by the
 *     domains. This is often more precise than (2).
 *
 * (4) reduced product of an arbitrary numerical domain and congruences.
 * 
 * (5) reduced product of an arbitrary numerical domain and nullity.
 **************************************************************************/

#include <crab/common/types.hpp>
#include <crab/common/stats.hpp>
#include <crab/domains/operators_api.hpp>

#include <crab/domains/congruences.hpp>
#include <crab/domains/intervals.hpp>
#include <crab/domains/nullity.hpp>

namespace crab {
  namespace domains {

    using namespace ikos;


    // Provided by Ikos
    // Reduced product of two arbitrary domains with only lattice
    // operations.
    template< typename Domain1, typename Domain2 >
    class basic_domain_product2: public writeable {
    
     public:
      typedef basic_domain_product2< Domain1, Domain2 > basic_domain_product2_t;
      typedef Domain1 first_type;
      typedef Domain2 second_type;
      
     private:
      bool _is_bottom;
      Domain1 _first;
      Domain2 _second;
      
     public:
      
      static basic_domain_product2_t top() {
        return basic_domain_product2_t(Domain1::top(), Domain2::top());
      }
      
      static basic_domain_product2_t bottom() {
        return basic_domain_product2_t(Domain1::bottom(), Domain2::bottom());
      }
      
     private:
      void canonicalize() {
        if (!this->_is_bottom) {
          this->_is_bottom = this->_first.is_bottom() || 
              this->_second.is_bottom();
          if (this->_is_bottom) {
            this->_first = Domain1::bottom();
            this->_second = Domain2::bottom();      
          }
        }
      }
      
     public:
      basic_domain_product2(): 
          _is_bottom(false), 
          _first(Domain1::top()), _second(Domain2::top()) { }
      
      basic_domain_product2(Domain1 first, Domain2 second): 
          _is_bottom(false), 
          _first(first), _second(second) {
        this->canonicalize();
      }
      
      basic_domain_product2(const basic_domain_product2_t& other): 
          writeable(), 
          _is_bottom(other._is_bottom), 
          _first(other._first), _second(other._second) { }
      
      basic_domain_product2_t& operator=(const basic_domain_product2_t& other) {
        if (this != &other) {
          this->_is_bottom = other._is_bottom;
          this->_first = other._first;
          this->_second = other._second;
        }
        return *this;
      }
      
      bool is_bottom() {
        this->canonicalize();
        return this->_is_bottom;
      }
      
      bool is_top() {
        return (this->_first.is_top() && this->_second.is_top());
      }
      
      Domain1& first() {
        this->canonicalize();
        return this->_first;
      }
      
      Domain2& second() {
        this->canonicalize();
        return this->_second;
      }
      
      bool operator<=(basic_domain_product2_t other) {
        if (this->is_bottom()) {
          return true;
        } else if (other.is_bottom()) {
          return false;
        } else {
          return (this->_first <= other._first) && 
              (this->_second <= other._second);
        }
      }
      
      bool operator==(basic_domain_product2_t other) {
        return (this->operator<=(other) && other.operator<=(*this));
      }
      
      void operator|=(basic_domain_product2_t other) {
        if (this->is_bottom()) {
          *this = other;
        } else if (other.is_bottom()) {
          return;
        } else {
          this->_first |= other._first;
          this->_second |= other._second;
        }
      }
      
      basic_domain_product2_t operator|(basic_domain_product2_t other) {
        if (this->is_bottom()) {
          return other;
        } else if (other.is_bottom()) {
          return *this;
        } else {
          return basic_domain_product2_t(this->_first | other._first, 
                                         this->_second | other._second);
        }
      }
      
      basic_domain_product2_t operator||(basic_domain_product2_t other) {
        if (this->is_bottom()) {
          return other;
        } else if (other.is_bottom()) {
          return *this;
        } else {
          return basic_domain_product2_t(this->_first || other._first, 
                                         this->_second || other._second);
        }
      }
      
      basic_domain_product2_t operator&(basic_domain_product2_t other) {
        if (this->is_bottom() || other.is_bottom()) {
          return bottom();
        } else {
          return basic_domain_product2_t(this->_first & other._first, 
                                         this->_second & other._second);
        }
      }
      
      basic_domain_product2_t operator&&(basic_domain_product2_t other) {
        if (this->is_bottom() || other.is_bottom()) {
          return bottom();
        } else {
          return basic_domain_product2_t(this->_first && other._first, 
                                         this->_second && other._second);
        }
      }
      
      void write(crab::crab_os& o) {
        if (this->is_bottom()) {
          o << "_|_";
        } else {
          o << "(" << this->_first << ", " << this->_second << ")";
        }
      }
      
      static std::string getDomainName () { 
        std::string name = "Product(" +
            Domain1::getDomainName () + "," +
            Domain2::getDomainName () + ")";
        return name;
      }
    }; // class basic_domain_product2


    // Provided by Ikos
    // Reduced product of two arbitrary domains with all operations.
    template< typename Number, typename VariableName, typename Domain1, typename Domain2 >
    class domain_product2: public writeable,
                           public numerical_domain< Number, VariableName >,
                           public bitwise_operators< Number, VariableName >, 
                           public division_operators< Number, VariableName >,
                           public crab::domains::array_operators< Number, VariableName >,
                           public crab::domains::pointer_operators< Number, VariableName > {
     public:
      typedef domain_product2< Number, VariableName, Domain1, Domain2 > domain_product2_t;
      typedef Domain1 first_type;
      typedef Domain2 second_type;
      
      using typename numerical_domain< Number, VariableName >::linear_expression_t;
      using typename numerical_domain< Number, VariableName >::linear_constraint_t;
      using typename numerical_domain< Number, VariableName >::linear_constraint_system_t;
      using typename numerical_domain< Number, VariableName >::variable_t;
      using typename numerical_domain< Number, VariableName >::number_t;
      using typename numerical_domain< Number, VariableName >::varname_t;
      
      typedef crab::pointer_constraint<VariableName> ptr_cst_t;
      
     private:
      typedef basic_domain_product2< Domain1, Domain2 > basic_domain_product2_t;
      
     private:
      basic_domain_product2_t _product;
      
     private:
      domain_product2(basic_domain_product2_t product): _product(product) { }
      
      void reduce() {
        if (this->_product.first().is_bottom() || 
            this->_product.second().is_bottom()) {
          _product = basic_domain_product2_t::bottom();
        }
      }
      
     public:
      static domain_product2_t top() {
        return domain_product2_t(basic_domain_product2_t::top());
      }
      
      static domain_product2_t bottom() {
        return domain_product2_t(basic_domain_product2_t::bottom());
    }
      
     public:
      domain_product2(): _product() { }
      
      domain_product2(Domain1 first, Domain2 second): 
          _product(basic_domain_product2_t(first, second)) { }
      
      domain_product2(const domain_product2_t& other): 
          writeable(), 
          numerical_domain< Number, VariableName >(), 
          _product(other._product) { }
      
      domain_product2_t& operator=(const domain_product2_t& other) {
        if (this != &other)
          this->_product = other._product;
        return *this;
      }
      
      bool is_bottom() {
        return this->_product.is_bottom();
      }
      
      bool is_top() {
        return this->_product.is_top();
      }
      
      Domain1& first() {
        return this->_product.first();
      }
      
      Domain2& second() {
        return this->_product.second();
      }
      
      bool operator<=(domain_product2_t other) {
        return (this->_product <= other._product);
      }
      
      bool operator==(domain_product2_t other) {
        return (this->_product == other._product);
      }
      
      void operator|=(domain_product2_t other) {
        this->_product |= other._product;
      }
      
      domain_product2_t operator|(domain_product2_t other) {
        return domain_product2_t(this->_product | other._product);
      }
      
      domain_product2_t operator&(domain_product2_t other) {
        return domain_product2_t(this->_product & other._product);
      }
      
      domain_product2_t operator||(domain_product2_t other) {
        return domain_product2_t(this->_product || other._product);
      }
      
      template<typename Thresholds>
      domain_product2_t widening_thresholds (domain_product2_t other,
                                             const Thresholds& ts) {
        return domain_product2_t (
            this->_product.first ().widening_thresholds (other._product.first (), ts),
            this->_product.second ().widening_thresholds (other._product.second (), ts));
      }
      
      domain_product2_t operator&&(domain_product2_t other) {
        return domain_product2_t(this->_product && other._product);
      }
      
      void assign(VariableName x, linear_expression_t e) {
        this->_product.first().assign(x, e);
        this->_product.second().assign(x, e);
      }
      
      void apply(operation_t op, VariableName x, VariableName y, VariableName z) {
        this->_product.first().apply(op, x, y, z);
        this->_product.second().apply(op, x, y, z);
        this->reduce();
      }
      
      void apply(operation_t op, VariableName x, VariableName y, Number k) {
        this->_product.first().apply(op, x, y, k);
        this->_product.second().apply(op, x, y, k);
        this->reduce();
      }
      
      void operator+=(linear_constraint_system_t csts) {
        this->_product.first() += csts;
        this->_product.second() += csts;
        this->reduce();
      }
      
      void operator-=(VariableName v) {
        this->_product.first() -= v;
        this->_product.second() -= v;
      }
      
      // bitwise_operators_api
      
      void apply(conv_operation_t op, VariableName x, VariableName y, unsigned width) {
        this->_product.first().apply(op, x, y, width);
        this->_product.second().apply(op, x, y, width);
        this->reduce();
      }
      
      void apply(conv_operation_t op, VariableName x, Number k, unsigned width) {
        this->_product.first().apply(op, x, k, width);
        this->_product.second().apply(op, x, k, width);
        this->reduce();
      }
      
      void apply(bitwise_operation_t op, VariableName x, VariableName y, VariableName z) {
        this->_product.first().apply(op, x, y, z);
        this->_product.second().apply(op, x, y, z);
        this->reduce();
      }
      
      void apply(bitwise_operation_t op, VariableName x, VariableName y, Number k) {
        this->_product.first().apply(op, x, y, k);
        this->_product.second().apply(op, x, y, k);
        this->reduce();
      }
      
      // division_operators_api
      
      void apply(div_operation_t op, VariableName x, VariableName y, VariableName z) {
        this->_product.first().apply(op, x, y, z);
        this->_product.second().apply(op, x, y, z);
        this->reduce();
      }
      
      void apply(div_operation_t op, VariableName x, VariableName y, Number k) {
        this->_product.first().apply(op, x, y, k);
        this->_product.second().apply(op, x, y, k);
        this->reduce();
      }
      
      // array_operators_api
      
      virtual void array_assume (VariableName a, crab::variable_type a_ty, 
                                 linear_expression_t lb_idx, linear_expression_t ub_idx, 
                                 VariableName var) override {
        this->_product.first().array_assume (a, a_ty, lb_idx, ub_idx, var);
        this->_product.second().array_assume (a, a_ty, lb_idx, ub_idx, var);
        this->reduce ();
      }
      
      virtual void array_load (VariableName lhs, VariableName a, crab::variable_type a_ty, 
                               linear_expression_t i, ikos::z_number bytes) override {
        
        this->_product.first().array_load (lhs, a, a_ty, i, bytes);
        this->_product.second().array_load (lhs, a, a_ty, i, bytes);
        this->reduce ();
      }
      
      virtual void array_store (VariableName a, crab::variable_type a_ty, 
                                linear_expression_t i, VariableName val, 
                                ikos::z_number bytes, bool is_singleton) override {
        this->_product.first().array_store (a, a_ty, i, val, bytes, is_singleton);
        this->_product.second().array_store (a, a_ty, i, val, bytes, is_singleton);
        this->reduce ();
      }
      
      virtual void array_assign (VariableName lhs, VariableName rhs, crab::variable_type ty) override {
        this->_product.first().array_assign (lhs, rhs, ty);
        this->_product.second().array_assign (lhs, rhs, ty);
        this->reduce ();      
      }
      
      // pointer_operators_api
      virtual void pointer_load (VariableName lhs, VariableName rhs) override {
        this->_product.first().pointer_load (lhs, rhs);
        this->_product.second().pointer_load (lhs, rhs);
        this->reduce ();
      }
      
      virtual void pointer_store (VariableName lhs, VariableName rhs) override {
        this->_product.first().pointer_store (lhs, rhs);
        this->_product.second().pointer_store (lhs, rhs);
        this->reduce ();
      } 
      
      virtual void pointer_assign (VariableName lhs, VariableName rhs, linear_expression_t offset) override {
        this->_product.first().pointer_assign (lhs, rhs, offset);
        this->_product.second().pointer_assign (lhs, rhs, offset);
        this->reduce ();
      }
      
      virtual void pointer_mk_obj (VariableName lhs, ikos::index_t address) override {
        this->_product.first().pointer_mk_obj (lhs, address);
        this->_product.second().pointer_mk_obj (lhs, address);
        this->reduce ();
      }
      
      virtual void pointer_function (VariableName lhs, VariableName func) override {
        this->_product.first().pointer_function (lhs, func);
        this->_product.second().pointer_function (lhs, func);
        this->reduce ();
      }
      
      virtual void pointer_mk_null (VariableName lhs) override {
        this->_product.first().pointer_mk_null (lhs);
        this->_product.second().pointer_mk_null (lhs);
        this->reduce ();
      }
      
      virtual void pointer_assume (ptr_cst_t cst) override {
        this->_product.first().pointer_assume (cst);
        this->_product.second().pointer_assume (cst);
        this->reduce ();
      }    
      
      virtual void pointer_assert (ptr_cst_t cst) override {
        this->_product.first().pointer_assert (cst);
        this->_product.second().pointer_assert (cst);
        this->reduce ();
      }    
      
      void write(crab::crab_os& o) {
        this->_product.write(o);
      }
      
      static std::string getDomainName () { 
        return basic_domain_product2_t::getDomainName ();
      }
      
    }; // class domain_product2
  

    // This domain is similar to domain_product2 but it uses a more
    // precise reduction operation.
    template<typename Domain1, typename Domain2 >
    class reduced_numerical_domain_product2: 
       public writeable,
       public numerical_domain<typename Domain1::number_t, typename Domain1::varname_t>,
       public bitwise_operators<typename Domain1::number_t, typename Domain1::varname_t>, 
       public division_operators<typename Domain1::number_t, typename Domain1::varname_t>,
       public array_operators<typename Domain1::number_t, typename Domain1::varname_t>,
       public pointer_operators<typename Domain1::number_t, typename Domain1::varname_t> {
      
     public:
      // Assume that Domain1 and Domain2 have the same types for
      // number_t and varname_t
      typedef typename Domain1::number_t Number;
      typedef typename Domain1::varname_t VariableName;

      using typename numerical_domain< Number, VariableName >::linear_expression_t;
      using typename numerical_domain< Number, VariableName >::linear_constraint_t;
      using typename numerical_domain< Number, VariableName >::linear_constraint_system_t;
      using typename numerical_domain< Number, VariableName >::variable_t;
      using typename numerical_domain< Number, VariableName >::number_t;
      using typename numerical_domain< Number, VariableName >::varname_t;
      
      typedef interval<number_t> interval_t;
      typedef reduced_numerical_domain_product2<Domain1,Domain2> reduced_numerical_domain_product2_t;
      
     private:
      
      typedef patricia_tree_set<VariableName> variable_set_t;
      typedef domain_product2<Number, VariableName, Domain1, Domain2> domain_product2_t; 
      
      domain_product2_t _product;
      
      reduced_numerical_domain_product2(const domain_product2_t& product):
          _product(product) {}

      linear_constraint_system_t 
      to_linear_constraints (variable_t v, interval_t i) const {
        linear_constraint_system_t csts;
        if (i.lb ().is_finite () && i.ub ().is_finite ()) {
          auto lb = *(i.lb ().number());
          auto ub = *(i.ub ().number());
          if (lb == ub) {
            csts += (v == lb);
          } else {
            csts += (v >= lb);
            csts += (v <= ub);
          }
        } else if (i.lb ().is_finite ()) {
          auto lb = *(i.lb ().number());
          csts += (v >= lb);
        } else if (i.ub ().is_finite ()) {
          auto ub = *(i.ub ().number());
          csts += (v <= ub);
        }
        return csts;
      }

      void reduce_variable(const VariableName& v) {
        crab::CrabStats::count (getDomainName() + ".count.reduce");
        crab::ScopedCrabStats __st__(getDomainName() + ".reduce");

        if (!is_bottom()) {
          
          // We just propagate from one domain to another.  We could
          // propagate in the other direction ... and repeat it for a
          // while ...

          Domain1& inv1 = _product.first ();
          Domain2& inv2 = _product.second ();

          // TODO?: having knowledge about the underlying domains we
          // might want to push only certain constraints (e.g.,
          // only equalities, only inequalities, etc). In that way, we
          // can avoid propagating redundant constraints.

          //////
          // propagate interval constraints between domains
          //////
          interval_t i1 = inv1[v];
          if (!i1.is_top ())
            inv2 += to_linear_constraints (variable_t(v), i1);
          interval_t i2 = inv2[v];
          if (!i2.is_top ())
            inv1 += to_linear_constraints (variable_t(v), i2);
          
          //////
          // propagate other constraints expressed by the domains
          //////

          crab::domains::product_domain_traits<Domain1,Domain2>::push (v, inv1, inv2);
          crab::domains::product_domain_traits<Domain2,Domain1>::push (v, inv2, inv1);
        }
      }
      
     public:
    
      static reduced_numerical_domain_product2_t top() {
        return reduced_numerical_domain_product2_t (domain_product2_t::top());
      }
      
      static reduced_numerical_domain_product2_t bottom() {
        return reduced_numerical_domain_product2_t(domain_product2_t::bottom());
      }
    
     public:
      
      reduced_numerical_domain_product2() : 
          writeable(),
          numerical_domain<number_t,varname_t>(),
          bitwise_operators<number_t,varname_t>(),
          division_operators<number_t,varname_t>(),
          array_operators<number_t,varname_t>(),
          pointer_operators<number_t,varname_t>(),
          _product() {}
      
      reduced_numerical_domain_product2(const reduced_numerical_domain_product2_t& other) :
          writeable(),
          numerical_domain<number_t,varname_t>(),
          bitwise_operators<number_t,varname_t>(),
          division_operators<number_t,varname_t>(),
          array_operators<number_t,varname_t>(),
          pointer_operators<number_t,varname_t>(),
          _product(other._product) { }
      
      reduced_numerical_domain_product2_t& 
      operator=(const reduced_numerical_domain_product2_t& other) {
        if (this != &other)
          this->_product = other._product;
        
         return *this;
      }
      
      bool is_bottom() { return this->_product.is_bottom(); }
      
      bool is_top() { return this->_product.is_top(); }
      
      Domain1& first() { return this->_product.first(); }
      
      Domain2& second() { return this->_product.second(); }
      
      bool operator<=(reduced_numerical_domain_product2_t other) {
        return this->_product <= other._product;
      }
      
      void operator|=(reduced_numerical_domain_product2_t other) {
	CRAB_LOG("combined-domain", 
		 crab::outs() << "============ JOIN ==================";
		 crab::outs() << *this << "\n----------------";
		 crab::outs() << other << "\n----------------";);
        this->_product |= other._product;
	CRAB_LOG("reduced-dom", 
		 crab::outs() << *this << "\n----------------\n";);
	
      }
      
<<<<<<< HEAD
      reduced_numerical_domain_product2_t 
      operator|(reduced_numerical_domain_product2_t other) {
        return reduced_numerical_domain_product2_t(this->_product | other._product);
      }
      
      reduced_numerical_domain_product2_t 
      operator&(reduced_numerical_domain_product2_t other) {
        return reduced_numerical_domain_product2_t(this->_product & other._product);
      }
      
      reduced_numerical_domain_product2_t 
      operator||(reduced_numerical_domain_product2_t other) {
        return reduced_numerical_domain_product2_t(this->_product || other._product);
=======
      reduced_numerical_domain_product2_t operator|(reduced_numerical_domain_product2_t other) {
        reduced_numerical_domain_product2_t res(this->_product | other._product);
	CRAB_LOG("combined-domain", 
		 crab::outs() << "============ JOIN ==================";
		 crab::outs() << *this << "\n----------------";
		 crab::outs() << other << "\n----------------";
		 crab::outs() << res << "\n================\n");
	return res;
      }
      
      reduced_numerical_domain_product2_t operator&(reduced_numerical_domain_product2_t other) {
        reduced_numerical_domain_product2_t res(this->_product & other._product);
	CRAB_LOG("combined-domain", 
		 crab::outs() << "============ MEET ==================";
		 crab::outs() << *this << "\n----------------";
		 crab::outs() << other << "\n----------------\n";);
	return res;
      }
      
      reduced_numerical_domain_product2_t operator||(reduced_numerical_domain_product2_t other) {
        reduced_numerical_domain_product2_t res(this->_product || other._product);
	CRAB_LOG("combined-domain", 
		 crab::outs() << "============ WIDENING ==================";
		 crab::outs() << *this << "\n----------------";
		 crab::outs() << other << "\n----------------\n";);
	return res;
>>>>>>> 2cc890b6
      }
      
      template<typename Thresholds>
      reduced_numerical_domain_product2_t widening_thresholds 
      (reduced_numerical_domain_product2_t other, const Thresholds& ts) {
<<<<<<< HEAD
        return reduced_numerical_domain_product2_t
            (this->_product.widening_thresholds (other._product, ts));
      }
      
      reduced_numerical_domain_product2_t 
      operator&&(reduced_numerical_domain_product2_t other) {
        return reduced_numerical_domain_product2_t(this->_product && other._product);
=======
	reduced_numerical_domain_product2_t res(this->_product.widening_thresholds (other._product, ts));
	CRAB_LOG("combined-domain", 
		 crab::outs() << "============ WIDENING ==================";
		 crab::outs() << *this << "\n----------------";
		 crab::outs() << other << "\n----------------\n";);
	return res;
      }
      
      reduced_numerical_domain_product2_t operator&&(reduced_numerical_domain_product2_t other) {
        reduced_numerical_domain_product2_t res(this->_product && other._product);
	CRAB_LOG("combined-domain", 
		 crab::outs() << "============ NARROWING ==================";
		 crab::outs() << *this << "\n----------------";
		 crab::outs() << other << "\n----------------\n";);
	return res;
	
>>>>>>> 2cc890b6
      }
      
      void set (varname_t v, interval_t x) {
        this->_product.first().set(v, x);
        this->_product.second().set(v, x);
      }
      
      interval_t operator[](varname_t v) {
        // We can choose either first or second domain
        return this->_product.second()[v];
      }
      
      void operator+=(linear_constraint_system_t csts) {
        this->_product += csts;
        for (auto v: csts.variables()) {
          reduce_variable(v.name());
        }
	CRAB_LOG("combined-domain", 
		 crab::outs () << "Added constraints " << csts << "=" << *this << "\n");
      }
      
      void operator-=(varname_t v) { this->_product -= v; }
            
      void assign(varname_t x, linear_expression_t e) {
        this->_product.assign(x, e);
        this->reduce_variable(x);
	CRAB_LOG("combined-domain", 
		 crab::outs () << x << ":=" << e << "=" << *this << "\n");	
      }
      
      void apply(operation_t op, varname_t x, varname_t y, varname_t z) {
        this->_product.apply(op, x, y, z);
        this->reduce_variable(x);
	CRAB_LOG("combined-domain", 
		 crab::outs () << x << ":=" << y << op << z << "=" << *this << "\n");
	
      }
      
      void apply(operation_t op, varname_t x, varname_t y, number_t k) {
        this->_product.apply(op, x, y, k);
        this->reduce_variable(x);
	CRAB_LOG("combined-domain", 
		 crab::outs () << x << ":=" << y << op << k << "=" << *this << "\n");
      }
      
      // bitwise_operators_api
      
      void apply(conv_operation_t op, varname_t x, varname_t y, unsigned width) {
        this->_product.apply(op, x, y, width);
        this->reduce_variable(x);
      }
      
      void apply(conv_operation_t op, varname_t x, number_t k, unsigned width) {
        this->_product.apply(op, x, k, width);
        this->reduce_variable(x);
      }
      
      void apply(bitwise_operation_t op, varname_t x, varname_t y, varname_t z) {
        this->_product.apply(op, x, y, z);
        this->reduce_variable(x);
      }
      
      void apply(bitwise_operation_t op, varname_t x, varname_t y, number_t k) {
        this->_product.apply(op, x, y, k);
        this->reduce_variable(x);
      }
      
      // division_operators_api
      
      void apply(div_operation_t op, varname_t x, varname_t y, varname_t z) {
        this->_product.apply(op, x, y, z);
        this->reduce_variable(x);
      }
      
      void apply(div_operation_t op, varname_t x, varname_t y, number_t k) {
        this->_product.apply(op, x, y, k);
        this->reduce_variable(x);
      }
      
      
      // domain_traits_api
      
      void expand(VariableName x, VariableName new_x) {
        crab::domains::domain_traits<Domain1>::expand (this->_product.first(), 
                                                       x, new_x);
        crab::domains::domain_traits<Domain2>::expand (this->_product.second(), 
                                                       x, new_x);
      }
      
      void normalize() {
        crab::domains::domain_traits<Domain1>::normalize(this->_product.first());
        crab::domains::domain_traits<Domain2>::normalize(this->_product.second());
      }
      
      template <typename Range>
      void forget(Range vars){
        crab::domains::domain_traits<Domain1>::forget(this->_product.first(), 
                                                      vars.begin (), vars.end());
        crab::domains::domain_traits<Domain2>::forget(this->_product.second(), 
                                                      vars.begin (), vars.end());
      }
      
      template <typename Range>
      void project(Range vars) {
        crab::domains::domain_traits<Domain1>::project(this->_product.first(), 
                                                       vars.begin(), vars.end());
        crab::domains::domain_traits<Domain2>::project(this->_product.second(), 
                                                       vars.begin(), vars.end());
      }
      
      void write(crab_os& o) { 
        this->_product.write(o);
      }
      
      linear_constraint_system_t to_linear_constraint_system() {
        // We can choose either first or second domain
        return this->_product.second().to_linear_constraint_system();
      }
      
      static std::string getDomainName() { 
        std::string name = "ReducedProduct(" +
                           Domain1::getDomainName () +
                           "," + 
                           Domain2::getDomainName () + 
                           ")";
        return name;
      }
      
    }; // class reduced_numerical_domain_product2


   /*
    *  The reduce operator based on "Static Analysis of Arithmetical
    *  Congruences" by P. Granger published in International Journal of
    *  Computer Mathematics, 1989.
    */
    template < typename Number, int typeSize = -1 >
    class interval_congruence : public writeable {
     public:
      typedef interval_congruence< Number, typeSize > interval_congruence_t;
      
     private:
      typedef interval< Number > interval_t;
      typedef bound< Number > bound_t;
      typedef congruence< Number, typeSize > congruence_t;
      
     private:
      interval_t _first;
      congruence_t _second;
      
     private:
      interval_congruence(bool is_bottom)
          : writeable(),
            _first(is_bottom ? interval_t::bottom() : interval_t::top()),
            _second(is_bottom ? congruence_t::bottom() : congruence_t::top()) {}
      
     public:
      static interval_congruence_t top() { return interval_congruence(false); }
      
      static interval_congruence_t bottom() { return interval_congruence(true); }
      
     private:
      inline Number abs(Number x) { return x < 0 ? -x : x; }
      
      // operator % can return a negative number
      // mod(a, b) always returns a positive number
      inline Number mod(Number a, Number b) {
        Number m = a % b;
        if (m < 0)
          return m + b;
        else
          return m;
      }
      
      // R(c,a) is the least element of c greater or equal than a
      inline Number R(congruence_t c, Number a) {
        Number m = c.get().first;
        Number p = c.get().second;
        return a + mod(p - a, abs(m));
      }
      
      // L(c,a) is the greatest element of c smaller or equal than a
      inline Number L(congruence_t c, Number a) {
        Number m = c.get().first;
        Number p = c.get().second;
        return a - mod(a - p, abs(m));
      }
      
     public:
       interval_congruence(Number n)
           : _first(interval_t(n)), _second(congruence_t(n)) {}
      
      interval_congruence(interval_t i, congruence_t c) : 
          _first(i), _second(c) {
        this->reduce();
      }
      
      interval_congruence(interval_t i) : 
          _first(i), _second(congruence_t::top()) {
        this->reduce();
      }
      
      interval_congruence(congruence_t c) : 
          _first(interval_t::top()), _second(c) {
        this->reduce();
      }
      
      interval_congruence(const interval_congruence& other)
          : _first(other._first), _second(other._second) {}
      
      interval_congruence_t& operator=(interval_congruence_t other) {
        this->_first = other._first;
        this->_second = other._second;
        return *this;
      }
      
      bool is_bottom() {
        return this->_first.is_bottom() || this->_second.is_bottom();
      }
      
      bool is_top() { return this->_first.is_top() && this->_second.is_top(); }
      
      interval_t& first() { return this->_first; }
      
      congruence_t& second() { return this->_second; }
      
      /*
         Let (i,c) be a pair of interval and congruence these are the
         main rules described by Granger:

         if (c.is_bottom() || i.is_bottom()) (bottom(), bottom());
         if (c = 0Z+a and a \notin i)        (bottom(), bottom());
         if (c = 0Z+a)                       ([a,a]   , c);
         if (i=[a,b] and R(c,a) > L(c,b))    (bottom(), bottom());
         if (i=[a,b])                        ([R(c,a), L(c,b)], c);
         if (i=[a,+oo])                      ([R(c,a), +oo], c);
         if (i=[-oo,b])                      ([-oo, L(c,b)], c);
         otherwise                           (i,c)
       */
       
      void reduce() {
        interval_t& i = first();
        congruence_t& c = second();
        
        if (i.is_bottom() || c.is_bottom()) {
          i = interval_t::bottom();
          c = congruence_t::bottom();
        }
        
        // congruence is top and interval is a singleton
        if (c.is_top()) {
          boost::optional< Number > n = i.singleton();
          if (n) {
            c = congruence_t(*n);
          }
          return;
         }
        
        Number modulo = c.get().first;
        if (modulo == 0) {
          // congruence is a singleton so we refine the interval
          interval_t a(c.get().second);
          if (!(a <= i)) {
            i = interval_t::bottom();
             c = congruence_t::bottom();
          } else {
            i = a;
          }
        } else {
          // refine lower and upper bounds of the interval using
          // congruences
          bound_t lb = i.lb();
          bound_t ub = i.ub();
          
          if (lb.is_finite() && ub.is_finite()) {
            Number x = R(c, *(lb.number()));
            Number y = L(c, *(ub.number()));
            if (x > y) {
              i = interval_t::bottom();
              c = congruence_t::bottom();
            } else if (x == y) {
              i = interval_t(x);
              c = congruence_t(x);
            } else {
              i = interval_t(bound_t(x), bound_t(y));
            }
          } else if (lb.is_finite()) {
            Number x = R(c, *(lb.number()));
             i = interval_t(bound_t(x), bound_t::plus_infinity());
          } else if (ub.is_finite()) {
            Number y = L(c, *(ub.number()));
            i = interval_t(bound_t::minus_infinity(), bound_t(y));
          } else {
            // interval is top
          }
        }
      }
      
      void write(crab_os& o) {
        o << "(" << this->_first << ", " << this->_second << ")";
      }
      
     public:
      interval_congruence_t operator+(interval_congruence_t x) {
        return interval_congruence_t(this->_first.operator+(x.first()),
                                     this->_second.operator+(x.second()));
       }
      
      interval_congruence_t operator-(interval_congruence_t x) {
        return interval_congruence_t(this->_first.operator-(x.first()),
                                     this->_second.operator-(x.second()));
      }
      
      interval_congruence_t operator*(interval_congruence_t x) {
        return interval_congruence_t(this->_first.operator*(x.first()),
                                     this->_second.operator*(x.second()));
       }
      
      interval_congruence_t operator/(interval_congruence_t x) {
        return interval_congruence_t(this->_first.operator/(x.first()),
                                     this->_second.operator/(x.second()));
      }
      
      interval_congruence_t operator|(interval_congruence_t other) {
        return interval_congruence_t(this->_first | other._first,
                                     this->_second | other._second);
      }
      
      interval_congruence_t operator&(interval_congruence_t other) {
        return interval_congruence_t(this->_first & other._first,
                                     this->_second & other._second);
      }
      
     public:
      // division and remainder operations
      
      interval_congruence_t SDiv(interval_congruence_t x) {
        return interval_congruence_t(this->_first.SDiv(x.first()),
                                     this->_second.SDiv(x.second()));
      }
      
      interval_congruence_t UDiv(interval_congruence_t x) {
        return interval_congruence_t(this->_first.UDiv(x.first()),
                                     this->_second.UDiv(x.second()));
      }
      
      interval_congruence_t SRem(interval_congruence_t x) {
        return interval_congruence_t(this->_first.SRem(x.first()),
                                     this->_second.SRem(x.second()));
      }
      
      interval_congruence_t URem(interval_congruence_t x) {
        return interval_congruence_t(this->_first.URem(x.first()),
                                     this->_second.URem(x.second()));
       }
      
      // bitwise operations
      
      interval_congruence_t Trunc(unsigned width) {
        return interval_congruence_t(this->_first.Trunc(width),
                                     this->_second.Trunc(width));
      }
      
      interval_congruence_t ZExt(unsigned width) {
        return interval_congruence_t(this->_first.ZExt(width),
                                     this->_second.ZExt(width));
      }
      
      interval_congruence_t SExt(unsigned width) {
        return interval_congruence_t(this->_first.SExt(width),
                                     this->_second.SExt(width));
      }
      
      interval_congruence_t And(interval_congruence_t x) {
        return interval_congruence_t(this->_first.And(x.first()),
                                     this->_second.And(x.second()));
      }
      
      interval_congruence_t Or(interval_congruence_t x) {
        return interval_congruence_t(this->_first.Or(x.first()),
                                     this->_second.Or(x.second()));
      }
      
      interval_congruence_t Xor(interval_congruence_t x) {
        return interval_congruence_t(this->_first.Xor(x.first()),
                                     this->_second.Xor(x.second()));
      }
      
      interval_congruence_t Shl(interval_congruence_t x) {
        return interval_congruence_t(this->_first.Shl(x.first()),
                                     this->_second.Shl(x.second()));
      }
      
      interval_congruence_t LShr(interval_congruence_t x) {
        return interval_congruence_t(this->_first.LShr(x.first()),
                                     this->_second.LShr(x.second()));
       }
      
      interval_congruence_t AShr(interval_congruence_t x) {
        return interval_congruence_t(this->_first.AShr(x.first()),
                                     this->_second.AShr(x.second()));
      }
    };

    // Reduced product of a numerical domain with congruences.
    // It assumes that all variables have the same bitwdith which is
    // not realistic.
    template < typename NumAbsDom, int typeSize=-1 >
    class numerical_congruence_domain:
        public writeable,
        public numerical_domain<typename NumAbsDom::number_t, 
                                typename NumAbsDom::varname_t>,
        public bitwise_operators<typename NumAbsDom::number_t, 
                                 typename NumAbsDom::varname_t>,
        public division_operators<typename NumAbsDom::number_t,
                                  typename NumAbsDom::varname_t>,
        public array_operators<typename NumAbsDom::number_t,
                               typename NumAbsDom::varname_t>,
        public pointer_operators<typename NumAbsDom::number_t,
                                 typename NumAbsDom::varname_t> {
     private:
      typedef typename NumAbsDom::number_t N;
      typedef typename NumAbsDom::varname_t V;
      
     public:
      typedef numerical_congruence_domain< NumAbsDom, typeSize > rnc_domain_t;
      using typename numerical_domain< N, V>::linear_expression_t;
      using typename numerical_domain< N, V>::linear_constraint_t;
      using typename numerical_domain< N, V>::linear_constraint_system_t;
      using typename numerical_domain< N, V>::variable_t;
      using typename numerical_domain< N, V>::number_t;
      using typename numerical_domain< N, V>::varname_t;

      typedef congruence_domain<number_t, varname_t, typeSize> congruence_domain_t;
      typedef interval_congruence<number_t, typeSize> interval_congruence_t;
      typedef interval<number_t> interval_t;
      
     private:
      typedef patricia_tree_set<variable_t > variable_set_t;
      typedef domain_product2<number_t, varname_t, 
                                        NumAbsDom, congruence_domain_t > domain_product2_t; 
      
      domain_product2_t _product;
      
      numerical_congruence_domain(const domain_product2_t& product):
          _product(product) {}
      
      void reduce_variable(const varname_t& v) {
        crab::CrabStats::count (getDomainName() + ".count.reduce");
        crab::ScopedCrabStats __st__(getDomainName() + ".reduce");

        if (is_bottom())
          return;
        
        auto i = this->_product.first()[v]; // project on intervals
        auto c = this->_product.second()[v];
        interval_congruence_t val(i, c);
        
        if (val.is_bottom()) {
          *this = bottom();
        } else {
          if (val.first() != i) { 
            // FIXME: this is imprecise for relational domains
            this->_product.first().set(v, val.first());
          }
          
          if (val.second() != c) 
            this->_product.second().set(v, val.second());
        }
      }
      
      void reduce_variables(variable_set_t variables) {
        for (typename variable_set_t::iterator it = variables.begin();
             !is_bottom() && it != variables.end();
              ++it) {
          this->reduce_variable((*it).name());
        }
      }
      
     public:
      
      static rnc_domain_t top() {
        return rnc_domain_t (domain_product2_t::top());
      }
      
      static rnc_domain_t bottom() {
        return rnc_domain_t(domain_product2_t::bottom());
      }
      
     public:
       
      numerical_congruence_domain() : 
          writeable(),
          numerical_domain<number_t,varname_t>(),
          bitwise_operators<number_t,varname_t>(),
          division_operators<number_t,varname_t>(),
          array_operators<number_t,varname_t>(),
          pointer_operators<number_t,varname_t>(),
          _product() {}
      
      numerical_congruence_domain(const rnc_domain_t& other) :
          writeable(),
          numerical_domain<number_t,varname_t>(),
          bitwise_operators<number_t,varname_t>(),
          division_operators<number_t,varname_t>(),
          array_operators<number_t,varname_t>(),
          pointer_operators<number_t,varname_t>(),
          _product(other._product) { }
      
      rnc_domain_t& operator=(const rnc_domain_t& other) {
        if (this != &other)
          this->_product = other._product;
         
        return *this;
      }
      
      bool is_bottom() { return this->_product.is_bottom(); }
      
      bool is_top() { return this->_product.is_top(); }
      
      NumAbsDom& first() { return this->_product.first(); }
      
      congruence_domain_t& second() { return this->_product.second(); }
      
      bool operator<=(rnc_domain_t other) {
        return this->_product <= other._product;
      }
      
      bool operator==(rnc_domain_t other) {
        return this->_product == other._product;
      }
      
      void operator|=(rnc_domain_t other) {
        this->_product |= other._product;
      }

      rnc_domain_t operator|(rnc_domain_t other) {
         return rnc_domain_t(this->_product | other._product);
      }
      
      rnc_domain_t operator&(rnc_domain_t other) {
        return rnc_domain_t(this->_product & other._product);
      }
      
      rnc_domain_t operator||(rnc_domain_t other) {
        return rnc_domain_t(this->_product || other._product);
      }
       
      template<typename Thresholds>
      rnc_domain_t widening_thresholds (rnc_domain_t other,
                                        const Thresholds& ts) {
        return rnc_domain_t(this->_product.widening_thresholds (other._product, ts));
      }
      
      rnc_domain_t operator&&(rnc_domain_t other) {
        return rnc_domain_t(this->_product && other._product);
      }
      
      // pre: x is already reduced
      void set (varname_t v, interval_congruence_t x) {
        this->_product.first().set(v, x.first());
        this->_product.second().set(v, x.second());
       }
      
      interval_congruence_t get(varname_t v) {
        return interval_congruence_t(this->_product.first()[v],
                                     this->_product.second()[v]);
      }
      
      interval_t operator[](varname_t v) {
        interval_congruence_t x = get (v);
        return x.first ();
      }
      
      void operator+=(linear_constraint_system_t csts) {
        this->_product += csts;
        this->reduce_variables(csts.variables());
      }
      
      void operator-=(varname_t v) { this->_product -= v; }
      
      void assign(varname_t x, linear_expression_t e) {
        this->_product.assign(x, e);
        this->reduce_variable(x);
      }
      
      void apply(operation_t op, varname_t x, varname_t y, varname_t z) {
        this->_product.apply(op, x, y, z);
        this->reduce_variable(x);
       }
      
      void apply(operation_t op, varname_t x, varname_t y, number_t k) {
        this->_product.apply(op, x, y, k);
        this->reduce_variable(x);
      }
      
      // bitwise_operators_api
      
      void apply(conv_operation_t op, varname_t x, varname_t y, unsigned width) {
         this->_product.apply(op, x, y, width);
         this->reduce_variable(x);
      }
      
      void apply(conv_operation_t op, varname_t x, number_t k, unsigned width) {
        this->_product.apply(op, x, k, width);
        this->reduce_variable(x);
      }
      
      void apply(bitwise_operation_t op, varname_t x, varname_t y, varname_t z) {
        this->_product.apply(op, x, y, z);
        this->reduce_variable(x);
      }
      
      void apply(bitwise_operation_t op, varname_t x, varname_t y, number_t k) {
        this->_product.apply(op, x, y, k);
        this->reduce_variable(x);
      }
      
      // division_operators_api
      
      void apply(div_operation_t op, varname_t x, varname_t y, varname_t z) {
        this->_product.apply(op, x, y, z);
        this->reduce_variable(x);
      }
      
      void apply(div_operation_t op, varname_t x, varname_t y, number_t k) {
        this->_product.apply(op, x, y, k);
        this->reduce_variable(x);
      }
      
      void write(crab_os& o) { 
        this->_product.write(o); 
       }
      
      linear_constraint_system_t to_linear_constraint_system() {
        return this->_product.first().to_linear_constraint_system();
      }
      
      static std::string getDomainName() { 
        return domain_product2_t::getDomainName (); 
      }
      
    }; // class numerical_congruence_domain


    // Reduced product of a numerical domain with nullity
    // Reduction is done by as in domain_product2.
    template < typename NumAbsDom>
    class numerical_nullity_domain:
        public writeable,
        public numerical_domain<typename NumAbsDom::number_t, 
                                typename NumAbsDom::varname_t>,
        public bitwise_operators<typename NumAbsDom::number_t, 
                                 typename NumAbsDom::varname_t>,
        public division_operators<typename NumAbsDom::number_t,
                                  typename NumAbsDom::varname_t>,
        public array_operators<typename NumAbsDom::number_t,
                               typename NumAbsDom::varname_t>,
        public pointer_operators<typename NumAbsDom::number_t,
                                 typename NumAbsDom::varname_t> {
     private:
      typedef typename NumAbsDom::number_t N;
      typedef typename NumAbsDom::varname_t V;
      
     public:
      typedef numerical_nullity_domain<NumAbsDom> nn_domain_t;
      using typename numerical_domain<N, V>::linear_expression_t;
      using typename numerical_domain<N, V>::linear_constraint_t;
      using typename numerical_domain<N, V>::linear_constraint_system_t;
      using typename numerical_domain<N, V>::variable_t;
      using typename numerical_domain<N, V>::number_t;
      using typename numerical_domain<N, V>::varname_t;
      typedef interval<N> interval_t;
      typedef crab::pointer_constraint<V> ptr_cst_t;
      
     private:

      typedef nullity_domain<number_t, varname_t> nullity_domain_t;
      typedef domain_product2<number_t, varname_t, NumAbsDom, nullity_domain_t> 
      domain_product2_t; 
                              
      
      domain_product2_t _product;
      
      numerical_nullity_domain(const domain_product2_t& product):
          _product(product) {}
      
     public:
      
      static nn_domain_t top() {
        return nn_domain_t (domain_product2_t::top());
      }
      
      static nn_domain_t bottom() {
        return nn_domain_t(domain_product2_t::bottom());
      }
      
     public:
       
      numerical_nullity_domain() : 
          writeable(),
          numerical_domain<number_t,varname_t>(),
          bitwise_operators<number_t,varname_t>(),
          division_operators<number_t,varname_t>(),
          array_operators<number_t,varname_t>(),
          pointer_operators<number_t,varname_t>(),
          _product() {}
      
      numerical_nullity_domain(const nn_domain_t& other) :
          writeable(),
          numerical_domain<number_t,varname_t>(),
          bitwise_operators<number_t,varname_t>(),
          division_operators<number_t,varname_t>(),
          array_operators<number_t,varname_t>(),
          pointer_operators<number_t,varname_t>(),
          _product(other._product) { }
      
      nn_domain_t& operator=(const nn_domain_t& other) {
        if (this != &other)
          this->_product = other._product;
         
        return *this;
      }
      
      bool is_bottom() { return this->_product.is_bottom(); }
      
      bool is_top() { return this->_product.is_top(); }
      
      NumAbsDom& first() { return this->_product.first(); }
      
      nullity_domain_t& second() { return this->_product.second(); }
      
      bool operator<=(nn_domain_t other) {
        return this->_product <= other._product;
      }
      
      bool operator==(nn_domain_t other) {
        return this->_product == other._product;
      }
      
      void operator|=(nn_domain_t other) {
        this->_product |= other._product;
      }

      nn_domain_t operator|(nn_domain_t other) {
         return nn_domain_t(this->_product | other._product);
      }
      
      nn_domain_t operator&(nn_domain_t other) {
        return nn_domain_t(this->_product & other._product);
      }
      
      nn_domain_t operator||(nn_domain_t other) {
        return nn_domain_t(this->_product || other._product);
      }
       
      template<typename Thresholds>
      nn_domain_t widening_thresholds (nn_domain_t other, const Thresholds& ts) {
        return nn_domain_t(this->_product.widening_thresholds (other._product, ts));
      }
      
      nn_domain_t operator&&(nn_domain_t other) {
        return nn_domain_t(this->_product && other._product);
      }
      
      // numerical_domains_api

      void apply(operation_t op, varname_t x, varname_t y, varname_t z) {
        this->_product.apply(op, x, y, z);
       }
      
      void apply(operation_t op, varname_t x, varname_t y, number_t k) {
        this->_product.apply(op, x, y, k);
      }

      void assign(varname_t x, linear_expression_t e) {
        this->_product.assign(x, e);
      }
      
      void operator+=(linear_constraint_system_t csts) {
        this->_product += csts;
      }
      
      void operator-=(varname_t v) { this->_product -= v; }

      void set (varname_t v, interval_t intv) {
        this->_product.first().set(v, intv);
       }
            
      interval_t operator[](varname_t v) {
        return this->_product.first()[v];
      }
      
      // bitwise_operators_api
      
      void apply(conv_operation_t op, varname_t x, varname_t y, unsigned width) {
         this->_product.apply(op, x, y, width);
      }
      
      void apply(conv_operation_t op, varname_t x, number_t k, unsigned width) {
        this->_product.apply(op, x, k, width);
      }
      
      void apply(bitwise_operation_t op, varname_t x, varname_t y, varname_t z) {
        this->_product.apply(op, x, y, z);
      }
      
      void apply(bitwise_operation_t op, varname_t x, varname_t y, number_t k) {
        this->_product.apply(op, x, y, k);
      }
      
      // division_operators_api
      
      void apply(div_operation_t op, varname_t x, varname_t y, varname_t z) {
        this->_product.apply(op, x, y, z);
      }
      
      void apply(div_operation_t op, varname_t x, varname_t y, number_t k) {
        this->_product.apply(op, x, y, k);
      }
      
      
      // array_operators_api
      
      virtual void array_assume (varname_t a, crab::variable_type a_ty, 
                                 linear_expression_t lb_idx, linear_expression_t ub_idx,
                                 varname_t var) override {
        this->_product.array_assume (a, a_ty, lb_idx, ub_idx, var);
      }
      
      virtual void array_load (varname_t lhs, varname_t a, crab::variable_type a_ty, 
                               linear_expression_t i, ikos::z_number bytes) override {
        
        this->_product.array_load (lhs, a, a_ty, i, bytes);
      }
      
      virtual void array_store (varname_t a, crab::variable_type a_ty, 
                                linear_expression_t i, varname_t val, 
                                ikos::z_number bytes, bool is_singleton) override {
        this->_product.array_store (a, a_ty, i, val, bytes, is_singleton);
      }
      
      virtual void array_assign (varname_t lhs, varname_t rhs, crab::variable_type ty) override {
        this->_product.array_assign (lhs, rhs, ty);
      }
      
      // pointer_operators_api
      virtual void pointer_load (varname_t lhs, varname_t rhs) override {
        this->_product.pointer_load (lhs, rhs);
      }
      
      virtual void pointer_store (varname_t lhs, varname_t rhs) override {
        this->_product.pointer_store (lhs, rhs);
      } 
      
      virtual void pointer_assign (varname_t lhs, varname_t rhs, linear_expression_t offset) override {
        this->_product.pointer_assign (lhs, rhs, offset);
      }
      
      virtual void pointer_mk_obj (varname_t lhs, ikos::index_t address) override {
        this->_product.pointer_mk_obj (lhs, address);
      }
      
      virtual void pointer_function (varname_t lhs, varname_t func) override {
        this->_product.pointer_function (lhs, func);
      }
      
      virtual void pointer_mk_null (varname_t lhs) override {
        this->_product.pointer_mk_null (lhs);
      }
      
      virtual void pointer_assume (ptr_cst_t cst) override {
        this->_product.pointer_assume (cst);
      }    
      
      virtual void pointer_assert (ptr_cst_t cst) override {
        this->_product.pointer_assert (cst);
      }    
      
      void write(crab_os& o) { 
        this->_product.write(o); 
       }
      
      linear_constraint_system_t to_linear_constraint_system() {
        return this->_product.first().to_linear_constraint_system();
      }
      
      static std::string getDomainName() { 
        return domain_product2_t::getDomainName (); 
      }

      // domain_traits_api
      
      void expand(varname_t x, varname_t new_x) {
        crab::domains::domain_traits<NumAbsDom>::expand (this->_product.first(), 
                                                         x, new_x);
        crab::domains::domain_traits<nullity_domain_t>::expand (this->_product.second(), 
                                                                x, new_x);
      }
      
      void normalize() {
        crab::domains::domain_traits<NumAbsDom>::normalize(this->_product.first());
        crab::domains::domain_traits<nullity_domain_t>::normalize(this->_product.second());
      }
      
      template <typename Range>
      void forget(Range vars){
        crab::domains::domain_traits<NumAbsDom>::forget(this->_product.first(), 
                                                        vars.begin (), vars.end());
        crab::domains::domain_traits<nullity_domain_t>::forget(this->_product.second(), 
                                                               vars.begin (), vars.end());
      }
      
      template <typename Range>
      void project(Range vars) {
        crab::domains::domain_traits<NumAbsDom>::project(this->_product.first(), 
                                                         vars.begin(), vars.end());
        crab::domains::domain_traits<nullity_domain_t>::project(this->_product.second(), 
                                                                vars.begin(), vars.end());
      }
      
    }; // class numerical_nullity_domain

    template<typename Domain1, typename Domain2>
    class domain_traits <reduced_numerical_domain_product2<Domain1,Domain2> > {
     public:

      typedef reduced_numerical_domain_product2<Domain1,Domain2> product_t;
      typedef typename product_t::varname_t VariableName;

      template<class CFG>
      static void do_initialization (CFG cfg) { }

      static void normalize (product_t& inv) {
        inv.normalize();
      }

      static void expand (product_t& inv, VariableName x, VariableName new_x) {
        inv.expand (x, new_x);
      }
      
      template <typename Iter>
      static void forget (product_t& inv, Iter it, Iter end){
        inv.forget (boost::make_iterator_range (it, end));
      }
      
      template <typename Iter>
      static void project (product_t& inv, Iter it, Iter end) {
        inv.project (boost::make_iterator_range (it, end));
      }
    };


    template<typename Domain>
    class domain_traits <numerical_nullity_domain<Domain> > {
     public:

      typedef numerical_nullity_domain<Domain> product_t;
      typedef typename product_t::varname_t VariableName;

      template<class CFG>
      static void do_initialization (CFG cfg) { }

      static void normalize (product_t& inv) {
        inv.normalize();
      }

      static void expand (product_t& inv, VariableName x, VariableName new_x) {
        inv.expand (x, new_x);
      }
      
      template <typename Iter>
      static void forget (product_t& inv, Iter it, Iter end){
        inv.forget (boost::make_iterator_range (it, end));
      }
      
      template <typename Iter>
      static void project (product_t& inv, Iter it, Iter end) {
        inv.project (boost::make_iterator_range (it, end));
      }
    };

    template<typename Dom>
    struct array_sgraph_domain_traits <numerical_nullity_domain<Dom> > {
      typedef numerical_nullity_domain<Dom> num_null_domain_t;
      typedef typename num_null_domain_t::linear_constraint_t linear_constraint_t;

      static bool is_unsat(num_null_domain_t &inv, linear_constraint_t cst) 
      { return array_sgraph_domain_traits<Dom>::is_unsat(inv.first(), cst); }
      
      static std::vector<typename Dom::varname_t> active_variables(num_null_domain_t &inv) 
      { return array_sgraph_domain_traits<Dom>::active_variables(inv.first()); }
    };

  } // end namespace domains
} // namespace crab

#endif <|MERGE_RESOLUTION|>--- conflicted
+++ resolved
@@ -634,21 +634,6 @@
 	
       }
       
-<<<<<<< HEAD
-      reduced_numerical_domain_product2_t 
-      operator|(reduced_numerical_domain_product2_t other) {
-        return reduced_numerical_domain_product2_t(this->_product | other._product);
-      }
-      
-      reduced_numerical_domain_product2_t 
-      operator&(reduced_numerical_domain_product2_t other) {
-        return reduced_numerical_domain_product2_t(this->_product & other._product);
-      }
-      
-      reduced_numerical_domain_product2_t 
-      operator||(reduced_numerical_domain_product2_t other) {
-        return reduced_numerical_domain_product2_t(this->_product || other._product);
-=======
       reduced_numerical_domain_product2_t operator|(reduced_numerical_domain_product2_t other) {
         reduced_numerical_domain_product2_t res(this->_product | other._product);
 	CRAB_LOG("combined-domain", 
@@ -675,21 +660,11 @@
 		 crab::outs() << *this << "\n----------------";
 		 crab::outs() << other << "\n----------------\n";);
 	return res;
->>>>>>> 2cc890b6
       }
       
       template<typename Thresholds>
       reduced_numerical_domain_product2_t widening_thresholds 
       (reduced_numerical_domain_product2_t other, const Thresholds& ts) {
-<<<<<<< HEAD
-        return reduced_numerical_domain_product2_t
-            (this->_product.widening_thresholds (other._product, ts));
-      }
-      
-      reduced_numerical_domain_product2_t 
-      operator&&(reduced_numerical_domain_product2_t other) {
-        return reduced_numerical_domain_product2_t(this->_product && other._product);
-=======
 	reduced_numerical_domain_product2_t res(this->_product.widening_thresholds (other._product, ts));
 	CRAB_LOG("combined-domain", 
 		 crab::outs() << "============ WIDENING ==================";
@@ -705,8 +680,6 @@
 		 crab::outs() << *this << "\n----------------";
 		 crab::outs() << other << "\n----------------\n";);
 	return res;
-	
->>>>>>> 2cc890b6
       }
       
       void set (varname_t v, interval_t x) {
