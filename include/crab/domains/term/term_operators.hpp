#pragma once

#include <crab/domains/abstract_domain_operators.hpp>
#include <crab/support/debug.hpp>
#include <crab/support/os.hpp>

#include <boost/optional.hpp>
#include <boost/utility/string_ref.hpp>

namespace crab {
namespace domains {
namespace term {

class term_operator_t {
  uint32_t m_value;
<<<<<<< HEAD
  boost::string_ref m_name;
public:
  constexpr term_operator_t(uint32_t value)
    : m_value(value), m_name(boost::string_ref()) {}
  term_operator_t(uint32_t value, boost::string_ref name);
  ~term_operator_t() = default;
  constexpr operator uint32_t() const { return m_value; }
  constexpr uint32_t value() const { return m_value; }
  boost::string_ref name() const { return m_name; }
  constexpr static uint32_t first_nonreserved_value() { return 100;}
=======
  bool m_reserved;
public:
  // used for defining constexpr crab operators
  constexpr term_operator_t(uint32_t value, bool is_reserved = true)
    : m_value(value), m_reserved(is_reserved) {}
  // used for defining new user operators
  static term_operator_t make_operator(uint32_t value);  
  ~term_operator_t() = default;
  constexpr operator uint32_t() const { return m_value; }
  constexpr uint32_t value() const { return m_value; }
  constexpr bool is_reserved() const { return m_reserved;}
  constexpr static uint32_t first_nonreserved_value() { return 100;}  
  friend crab::crab_os &operator<<(crab::crab_os &o, term_operator_t op);
>>>>>>> d5b0783b
};

constexpr term_operator_t TERM_OP_ADD(0);
constexpr term_operator_t TERM_OP_SUB(1);
constexpr term_operator_t TERM_OP_MUL(2);
constexpr term_operator_t TERM_OP_SDIV(3);
constexpr term_operator_t TERM_OP_UDIV(4);
constexpr term_operator_t TERM_OP_SREM(5);
constexpr term_operator_t TERM_OP_UREM(6);
constexpr term_operator_t TERM_OP_NOT(7);
constexpr term_operator_t TERM_OP_BAND(8);
constexpr term_operator_t TERM_OP_BOR(9);
constexpr term_operator_t TERM_OP_BXOR(10);
constexpr term_operator_t TERM_OP_AND(11);
constexpr term_operator_t TERM_OP_OR(12);
constexpr term_operator_t TERM_OP_XOR(13);
constexpr term_operator_t TERM_OP_SHL(14);
constexpr term_operator_t TERM_OP_LSHR(15);
constexpr term_operator_t TERM_OP_ASHR(16);
constexpr term_operator_t TERM_OP_FUNCTION(17);  
  
<<<<<<< HEAD
inline crab::crab_os &operator<<(crab::crab_os &o, term_operator_t op) {

  // User-defined operator
  if (const char* name = op.name().data()) {
    o << name;
    return o;
  }

  // Crab predefined operators
  switch (op) {
  case TERM_OP_ADD:
    o << "+";
    break;
  case TERM_OP_SUB:
    o << "-";
    break;
  case TERM_OP_MUL:
    o << "*";
    break;
  case TERM_OP_SDIV:
    o << "/";
    break;
  case TERM_OP_UDIV:
    o << "/_u";
    break;
  case TERM_OP_SREM:
    o << "%";
    break;
  case TERM_OP_UREM:
    o << "%_u";
    break;
  case TERM_OP_NOT:
    o << "not";
    break;
  case TERM_OP_BAND:
    o << "band";
    break;
  case TERM_OP_BOR:
    o << "bor";
    break;
  case TERM_OP_BXOR:
    o << "bxor";
    break;
  case TERM_OP_AND:
    o << "&";
    break;
  case TERM_OP_OR:
    o << "|";
    break;
  case TERM_OP_XOR:
    o << "^";
    break;
  case TERM_OP_SHL:
    o << "<<";
    break;
  case TERM_OP_LSHR:
    o << ">>_l";
    break;
  case TERM_OP_ASHR:
    o << ">>_r";
    break;
  case TERM_OP_FUNCTION:
    o << "uf";
    break;
  default:
    CRAB_ERROR("unexpected binary operation ", op);
  }
  return o;
}

=======
>>>>>>> d5b0783b
/* Convert between Crab operators and term domain uninterpreted functors */
term_operator_t conv2termop(arith_operation_t op);
term_operator_t conv2termop(bitwise_operation_t op);
term_operator_t conv2termop(bool_operation_t op);
boost::optional<arith_operation_t> conv2arith(term_operator_t op);
boost::optional<bitwise_operation_t> conv2bitwise(term_operator_t op);
boost::optional<bool_operation_t> conv2bool(term_operator_t op);
} // end namespace term
} // end namespace domains
} // end namespace crab<|MERGE_RESOLUTION|>--- conflicted
+++ resolved
@@ -5,7 +5,6 @@
 #include <crab/support/os.hpp>
 
 #include <boost/optional.hpp>
-#include <boost/utility/string_ref.hpp>
 
 namespace crab {
 namespace domains {
@@ -13,18 +12,6 @@
 
 class term_operator_t {
   uint32_t m_value;
-<<<<<<< HEAD
-  boost::string_ref m_name;
-public:
-  constexpr term_operator_t(uint32_t value)
-    : m_value(value), m_name(boost::string_ref()) {}
-  term_operator_t(uint32_t value, boost::string_ref name);
-  ~term_operator_t() = default;
-  constexpr operator uint32_t() const { return m_value; }
-  constexpr uint32_t value() const { return m_value; }
-  boost::string_ref name() const { return m_name; }
-  constexpr static uint32_t first_nonreserved_value() { return 100;}
-=======
   bool m_reserved;
 public:
   // used for defining constexpr crab operators
@@ -38,7 +25,6 @@
   constexpr bool is_reserved() const { return m_reserved;}
   constexpr static uint32_t first_nonreserved_value() { return 100;}  
   friend crab::crab_os &operator<<(crab::crab_os &o, term_operator_t op);
->>>>>>> d5b0783b
 };
 
 constexpr term_operator_t TERM_OP_ADD(0);
@@ -60,79 +46,6 @@
 constexpr term_operator_t TERM_OP_ASHR(16);
 constexpr term_operator_t TERM_OP_FUNCTION(17);  
   
-<<<<<<< HEAD
-inline crab::crab_os &operator<<(crab::crab_os &o, term_operator_t op) {
-
-  // User-defined operator
-  if (const char* name = op.name().data()) {
-    o << name;
-    return o;
-  }
-
-  // Crab predefined operators
-  switch (op) {
-  case TERM_OP_ADD:
-    o << "+";
-    break;
-  case TERM_OP_SUB:
-    o << "-";
-    break;
-  case TERM_OP_MUL:
-    o << "*";
-    break;
-  case TERM_OP_SDIV:
-    o << "/";
-    break;
-  case TERM_OP_UDIV:
-    o << "/_u";
-    break;
-  case TERM_OP_SREM:
-    o << "%";
-    break;
-  case TERM_OP_UREM:
-    o << "%_u";
-    break;
-  case TERM_OP_NOT:
-    o << "not";
-    break;
-  case TERM_OP_BAND:
-    o << "band";
-    break;
-  case TERM_OP_BOR:
-    o << "bor";
-    break;
-  case TERM_OP_BXOR:
-    o << "bxor";
-    break;
-  case TERM_OP_AND:
-    o << "&";
-    break;
-  case TERM_OP_OR:
-    o << "|";
-    break;
-  case TERM_OP_XOR:
-    o << "^";
-    break;
-  case TERM_OP_SHL:
-    o << "<<";
-    break;
-  case TERM_OP_LSHR:
-    o << ">>_l";
-    break;
-  case TERM_OP_ASHR:
-    o << ">>_r";
-    break;
-  case TERM_OP_FUNCTION:
-    o << "uf";
-    break;
-  default:
-    CRAB_ERROR("unexpected binary operation ", op);
-  }
-  return o;
-}
-
-=======
->>>>>>> d5b0783b
 /* Convert between Crab operators and term domain uninterpreted functors */
 term_operator_t conv2termop(arith_operation_t op);
 term_operator_t conv2termop(bitwise_operation_t op);
